--- conflicted
+++ resolved
@@ -1,14 +1,11 @@
+
 <?xml version="1.0"?>
 <project xmlns="http://maven.apache.org/POM/4.0.0" xmlns:xsi="http://www.w3.org/2001/XMLSchema-instance" xsi:schemaLocation="http://maven.apache.org/POM/4.0.0 http://maven.apache.org/xsd/maven-4.0.0.xsd">
     <modelVersion>4.0.0</modelVersion>
     <parent>
         <groupId>com.mastfrog</groupId>
         <artifactId>mastfrog-parent</artifactId>
-<<<<<<< HEAD
         <version>1.6.2-netty-5</version>
-=======
-        <version>1.6.2</version>
->>>>>>> 885691ab
         <relativePath/>
     </parent>
     <artifactId>acteur-headers</artifactId>
