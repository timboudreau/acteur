/*
 * The MIT License
 *
 * Copyright 2014 tim.
 *
 * Permission is hereby granted, free of charge, to any person obtaining a copy
 * of this software and associated documentation files (the "Software"), to deal
 * in the Software without restriction, including without limitation the rights
 * to use, copy, modify, merge, publish, distribute, sublicense, and/or sell
 * copies of the Software, and to permit persons to whom the Software is
 * furnished to do so, subject to the following conditions:
 *
 * The above copyright notice and this permission notice shall be included in
 * all copies or substantial portions of the Software.
 *
 * THE SOFTWARE IS PROVIDED "AS IS", WITHOUT WARRANTY OF ANY KIND, EXPRESS OR
 * IMPLIED, INCLUDING BUT NOT LIMITED TO THE WARRANTIES OF MERCHANTABILITY,
 * FITNESS FOR A PARTICULAR PURPOSE AND NONINFRINGEMENT. IN NO EVENT SHALL THE
 * AUTHORS OR COPYRIGHT HOLDERS BE LIABLE FOR ANY CLAIM, DAMAGES OR OTHER
 * LIABILITY, WHETHER IN AN ACTION OF CONTRACT, TORT OR OTHERWISE, ARISING FROM,
 * OUT OF OR IN CONNECTION WITH THE SOFTWARE OR THE USE OR OTHER DEALINGS IN
 * THE SOFTWARE.
 */

package com.mastfrog.acteur.server;

import io.netty.buffer.ByteBuf;
import io.netty.buffer.CompositeByteBuf;
import io.netty.buffer.DefaultByteBufHolder;
import io.netty.buffer.Unpooled;
import io.netty.channel.ChannelFuture;
import io.netty.channel.ChannelFutureListener;
import io.netty.channel.ChannelHandlerContext;
import io.netty.handler.codec.DecoderResult;
import io.netty.handler.codec.MessageToMessageDecoder;
import io.netty.handler.codec.TooLongFrameException;
import io.netty.handler.codec.http.DefaultFullHttpRequest;
import io.netty.handler.codec.http.DefaultFullHttpResponse;
import io.netty.handler.codec.http.DefaultHttpHeaders;
import io.netty.handler.codec.http.FullHttpMessage;
<<<<<<< HEAD
=======
import io.netty.handler.codec.http.FullHttpRequest;
import io.netty.handler.codec.http.FullHttpResponse;
>>>>>>> df09c7c1
import io.netty.handler.codec.http.HttpContent;
import io.netty.handler.codec.http.HttpHeaderNames;
import static io.netty.handler.codec.http.HttpHeaderUtil.is100ContinueExpected;
import io.netty.handler.codec.http.HttpMessage;
import io.netty.handler.codec.http.HttpMethod;
import io.netty.handler.codec.http.HttpObject;
import io.netty.handler.codec.http.HttpRequest;
import io.netty.handler.codec.http.HttpResponse;
import io.netty.handler.codec.http.LastHttpContent;
import io.netty.util.CharsetUtil;
import java.util.List;

/**
 * Temporarily using a copy of Netty's HttpObjectAggregator - the only difference
 * is that instead of sending a DefaultFullHttpResponse for the 100-Continue line,
 * we use a ByteBuf.  The HttpResponseEncoder is getting removed from the pipeline
 * too early somehow - some sort of race condition we need to sort out.
 */
public class HttpObjectAggregator extends MessageToMessageDecoder<HttpObject> {
    public static final int DEFAULT_MAX_COMPOSITEBUFFER_COMPONENTS = 1024;

    private final int maxContentLength;
    private AggregatedFullHttpMessage currentMessage;
    private boolean tooLongFrameFound;

    private int maxCumulationBufferComponents = DEFAULT_MAX_COMPOSITEBUFFER_COMPONENTS;
    private ChannelHandlerContext ctx;

    private static final ByteBuf CONTINUE_LINE = Unpooled.copiedBuffer("HTTP/1.1 100 CONTINUE\r\n\r\n", 
            CharsetUtil.US_ASCII);

    /**
     * Creates a new instance.
     *
     * @param maxContentLength
     *        the maximum length of the aggregated content.
     *        If the length of the aggregated content exceeds this value,
     *        a {@link TooLongFrameException} will be raised.
     */
    public HttpObjectAggregator(int maxContentLength) {
        if (maxContentLength <= 0) {
            throw new IllegalArgumentException(
                    "maxContentLength must be a positive integer: " +
                    maxContentLength);
        }
        this.maxContentLength = maxContentLength;
    }

    /**
     * Returns the maximum number of components in the cumulation buffer.  If the number of
     * the components in the cumulation buffer exceeds this value, the components of the
     * cumulation buffer are consolidated into a single component, involving memory copies.
     * The default value of this property is {@link #DEFAULT_MAX_COMPOSITEBUFFER_COMPONENTS}.
     */
    public final int getMaxCumulationBufferComponents() {
        return maxCumulationBufferComponents;
    }

    /**
     * Sets the maximum number of components in the cumulation buffer.  If the number of
     * the components in the cumulation buffer exceeds this value, the components of the
     * cumulation buffer are consolidated into a single component, involving memory copies.
     * The default value of this property is {@link #DEFAULT_MAX_COMPOSITEBUFFER_COMPONENTS}
     * and its minimum allowed value is {@code 2}.
     */
    public final void setMaxCumulationBufferComponents(int maxCumulationBufferComponents) {
        if (maxCumulationBufferComponents < 2) {
            throw new IllegalArgumentException(
                    "maxCumulationBufferComponents: " + maxCumulationBufferComponents +
                    " (expected: >= 2)");
        }

        if (ctx == null) {
            this.maxCumulationBufferComponents = maxCumulationBufferComponents;
        } else {
            throw new IllegalStateException(
                    "decoder properties cannot be changed once the decoder is added to a pipeline.");
        }
    }

    @Override
    protected void decode(final ChannelHandlerContext ctx, HttpObject msg, List<Object> out) throws Exception {
        AggregatedFullHttpMessage currentMessage = this.currentMessage;

        if (msg instanceof HttpMessage) {
            tooLongFrameFound = false;
            assert currentMessage == null;

            HttpMessage m = (HttpMessage) msg;

            // Handle the 'Expect: 100-continue' header if necessary.
            // TODO: Respond with 413 Request Entity Too Large
            //   and discard the traffic or close the connection.
            //       No need to notify the upstream handlers - just log.
            //       If decoding a response, just throw an exception.
            if (is100ContinueExpected(m)) {
                ByteBuf buf = CONTINUE_LINE.duplicate();
                buf.retain();
                ctx.writeAndFlush(buf).addListener(new ChannelFutureListener() {
                    @Override
                    public void operationComplete(ChannelFuture future) throws Exception {
                        if (!future.isSuccess()) {
                            ctx.fireExceptionCaught(future.cause());
                        }
                    }
                });
            }

            if (!m.decoderResult().isSuccess()) {
                m.headers().remove(HttpHeaderNames.TRANSFER_ENCODING);
                out.add(toFullMessage(m));
                this.currentMessage = null;
                return;
            }
            if (msg instanceof HttpRequest) {
                HttpRequest header = (HttpRequest) msg;
<<<<<<< HEAD
                this.currentMessage = currentMessage = new DefaultFullHttpRequest(header.protocolVersion(),
                        header.method(), header.uri(), Unpooled.compositeBuffer(maxCumulationBufferComponents));
            } else if (msg instanceof HttpResponse) {
                HttpResponse header = (HttpResponse) msg;
                this.currentMessage = currentMessage = new DefaultFullHttpResponse(
                        header.protocolVersion(), header.status(),
                        Unpooled.compositeBuffer(maxCumulationBufferComponents));
=======
                this.currentMessage = currentMessage = new AggregatedFullHttpRequest(
                        header, ctx.alloc().compositeBuffer(maxCumulationBufferComponents), null);
            } else if (msg instanceof HttpResponse) {
                HttpResponse header = (HttpResponse) msg;
                this.currentMessage = currentMessage = new AggregatedFullHttpResponse(
                        header,
                        Unpooled.compositeBuffer(maxCumulationBufferComponents), null);
>>>>>>> df09c7c1
            } else {
                throw new Error();
            }

            // A streamed message - initialize the cumulative buffer, and wait for incoming chunks.
            currentMessage.headers().remove(HttpHeaderNames.TRANSFER_ENCODING);

        } else if (msg instanceof HttpContent) {
            if (tooLongFrameFound) {
                if (msg instanceof LastHttpContent) {
                    this.currentMessage = null;
                }
                // already detect the too long frame so just discard the content
                return;
            }
            assert currentMessage != null;

            // Merge the received chunk into the content of the current message.
            HttpContent chunk = (HttpContent) msg;
            CompositeByteBuf content = (CompositeByteBuf) currentMessage.content();

            if (content.readableBytes() > maxContentLength - chunk.content().readableBytes()) {
                tooLongFrameFound = true;

                // release current message to prevent leaks
                currentMessage.release();
                this.currentMessage = null;

                throw new TooLongFrameException(
                        "HTTP content length exceeded " + maxContentLength +
                        " bytes.");
            }

            // Append the content of the chunk
            if (chunk.content().isReadable()) {
                chunk.retain();
                content.addComponent(chunk.content());
                content.writerIndex(content.writerIndex() + chunk.content().readableBytes());
            }

            final boolean last;
            if (!chunk.decoderResult().isSuccess()) {
                currentMessage.setDecoderResult(
                        DecoderResult.failure(chunk.decoderResult().cause()));
                last = true;
            } else {
                last = chunk instanceof LastHttpContent;
            }

            if (last) {
                this.currentMessage = null;

                // Merge trailing headers into the message.
                if (chunk instanceof LastHttpContent) {
                    LastHttpContent trailer = (LastHttpContent) chunk;
                    currentMessage.setTrailingHeaders(trailer.trailingHeaders());
                } else {
                    currentMessage.setTrailingHeaders(new DefaultHttpHeaders());
                }

                // Set the 'Content-Length' header.
                currentMessage.headers().set(
                        HttpHeaderNames.CONTENT_LENGTH,
                        String.valueOf(content.readableBytes()));

                // All done
                out.add(currentMessage);
            }
        } else {
            throw new Error();
        }
    }

    @Override
    public void channelInactive(ChannelHandlerContext ctx) throws Exception {
        super.channelInactive(ctx);

        // release current message if it is not null as it may be a left-over
        if (currentMessage != null) {
            currentMessage.release();
            currentMessage = null;
        }
    }

    @Override
    public void handlerAdded(ChannelHandlerContext ctx) throws Exception {
        this.ctx = ctx;
    }

    @Override
    public void handlerRemoved(ChannelHandlerContext ctx) throws Exception {
        super.handlerRemoved(ctx);
        // release current message if it is not null as it may be a left-over as there is not much more we can do in
        // this case
        if (currentMessage != null) {
            currentMessage.release();
            currentMessage = null;
        }
    }

    private static FullHttpMessage toFullMessage(HttpMessage msg) {
        if (msg instanceof FullHttpMessage) {
            return ((FullHttpMessage) msg).retain();
        }

        FullHttpMessage fullMsg;
        if (msg instanceof HttpRequest) {
<<<<<<< HEAD
            HttpRequest req = (HttpRequest) msg;
            fullMsg = new DefaultFullHttpRequest(
                    req.protocolVersion(), req.method(), req.uri(), Unpooled.EMPTY_BUFFER, false);
        } else if (msg instanceof HttpResponse) {
            HttpResponse res = (HttpResponse) msg;
            fullMsg = new DefaultFullHttpResponse(
                    res.protocolVersion(), res.status(), Unpooled.EMPTY_BUFFER, false);
=======
            fullMsg = new AggregatedFullHttpRequest(
                    (HttpRequest) msg, Unpooled.EMPTY_BUFFER, new DefaultHttpHeaders());
        } else if (msg instanceof HttpResponse) {
            fullMsg = new AggregatedFullHttpResponse(
                    (HttpResponse) msg, Unpooled.EMPTY_BUFFER, new DefaultHttpHeaders());
>>>>>>> df09c7c1
        } else {
            throw new IllegalStateException();
        }

        return fullMsg;
    }

    private abstract static class AggregatedFullHttpMessage extends DefaultByteBufHolder implements FullHttpMessage {
        protected final HttpMessage message;
        private HttpHeaders trailingHeaders;

        private AggregatedFullHttpMessage(HttpMessage message, ByteBuf content, HttpHeaders trailingHeaders) {
            super(content);
            this.message = message;
            this.trailingHeaders = trailingHeaders;
        }
        @Override
        public HttpHeaders trailingHeaders() {
            return trailingHeaders;
        }

        public void setTrailingHeaders(HttpHeaders trailingHeaders) {
            this.trailingHeaders = trailingHeaders;
        }

        @Override
        public HttpVersion getProtocolVersion() {
            return message.getProtocolVersion();
        }

        @Override
        public FullHttpMessage setProtocolVersion(HttpVersion version) {
            message.setProtocolVersion(version);
            return this;
        }

        @Override
        public HttpHeaders headers() {
            return message.headers();
        }

        @Override
        public DecoderResult getDecoderResult() {
            return message.getDecoderResult();
        }

        @Override
        public void setDecoderResult(DecoderResult result) {
            message.setDecoderResult(result);
        }

        @Override
        public FullHttpMessage retain(int increment) {
            super.retain(increment);
            return this;
        }

        @Override
        public FullHttpMessage retain() {
            super.retain();
            return this;
        }

        @Override
        public abstract FullHttpMessage copy();

        @Override
        public abstract FullHttpMessage duplicate();
    }

    private static final class AggregatedFullHttpRequest extends AggregatedFullHttpMessage implements FullHttpRequest {

        private AggregatedFullHttpRequest(HttpRequest request, ByteBuf content, HttpHeaders trailingHeaders) {
            super(request, content, trailingHeaders);
        }

        @Override
        public FullHttpRequest copy() {
            DefaultFullHttpRequest copy = new DefaultFullHttpRequest(
                    getProtocolVersion(), getMethod(), getUri(), content().copy());
            copy.headers().set(headers());
            copy.trailingHeaders().set(trailingHeaders());
            return copy;
        }

        @Override
        public FullHttpRequest duplicate() {
            DefaultFullHttpRequest duplicate = new DefaultFullHttpRequest(
                    getProtocolVersion(), getMethod(), getUri(), content().duplicate());
            duplicate.headers().set(headers());
            duplicate.trailingHeaders().set(trailingHeaders());
            return duplicate;
        }

        @Override
        public FullHttpRequest retain(int increment) {
            super.retain(increment);
            return this;
        }

        @Override
        public FullHttpRequest retain() {
            super.retain();
            return this;
        }

        @Override
        public FullHttpRequest setMethod(HttpMethod method) {
            ((HttpRequest) message).setMethod(method);
            return this;
        }

        @Override
        public FullHttpRequest setUri(String uri) {
            ((HttpRequest) message).setUri(uri);
            return this;
        }

        @Override
        public HttpMethod getMethod() {
            return ((HttpRequest) message).getMethod();
        }

        @Override
        public String getUri() {
            return ((HttpRequest) message).getUri();
        }

        @Override
        public FullHttpRequest setProtocolVersion(HttpVersion version) {
            super.setProtocolVersion(version);
            return this;
        }
    }

    private static final class AggregatedFullHttpResponse extends AggregatedFullHttpMessage
            implements FullHttpResponse {
        private AggregatedFullHttpResponse(HttpResponse message, ByteBuf content, HttpHeaders trailingHeaders) {
            super(message, content, trailingHeaders);
        }

        @Override
        public FullHttpResponse copy() {
            DefaultFullHttpResponse copy = new DefaultFullHttpResponse(
                    getProtocolVersion(), getStatus(), content().copy());
            copy.headers().set(headers());
            copy.trailingHeaders().set(trailingHeaders());
            return copy;
        }

        @Override
        public FullHttpResponse duplicate() {
            DefaultFullHttpResponse duplicate = new DefaultFullHttpResponse(getProtocolVersion(), getStatus(),
                    content().duplicate());
            duplicate.headers().set(headers());
            duplicate.trailingHeaders().set(trailingHeaders());
            return duplicate;
        }

        @Override
        public FullHttpResponse setStatus(HttpResponseStatus status) {
            ((HttpResponse) message).setStatus(status);
            return this;
        }

        @Override
        public HttpResponseStatus getStatus() {
            return ((HttpResponse) message).getStatus();
        }

        @Override
        public FullHttpResponse setProtocolVersion(HttpVersion version) {
            super.setProtocolVersion(version);
            return this;
        }

        @Override
        public FullHttpResponse retain(int increment) {
            super.retain(increment);
            return this;
        }

        @Override
        public FullHttpResponse retain() {
            super.retain();
            return this;
        }
    }
}<|MERGE_RESOLUTION|>--- conflicted
+++ resolved
@@ -1,308 +1,162 @@
-/*
- * The MIT License
- *
- * Copyright 2014 tim.
- *
- * Permission is hereby granted, free of charge, to any person obtaining a copy
- * of this software and associated documentation files (the "Software"), to deal
- * in the Software without restriction, including without limitation the rights
- * to use, copy, modify, merge, publish, distribute, sublicense, and/or sell
- * copies of the Software, and to permit persons to whom the Software is
- * furnished to do so, subject to the following conditions:
- *
- * The above copyright notice and this permission notice shall be included in
- * all copies or substantial portions of the Software.
- *
- * THE SOFTWARE IS PROVIDED "AS IS", WITHOUT WARRANTY OF ANY KIND, EXPRESS OR
- * IMPLIED, INCLUDING BUT NOT LIMITED TO THE WARRANTIES OF MERCHANTABILITY,
- * FITNESS FOR A PARTICULAR PURPOSE AND NONINFRINGEMENT. IN NO EVENT SHALL THE
- * AUTHORS OR COPYRIGHT HOLDERS BE LIABLE FOR ANY CLAIM, DAMAGES OR OTHER
- * LIABILITY, WHETHER IN AN ACTION OF CONTRACT, TORT OR OTHERWISE, ARISING FROM,
- * OUT OF OR IN CONNECTION WITH THE SOFTWARE OR THE USE OR OTHER DEALINGS IN
- * THE SOFTWARE.
- */
-
 package com.mastfrog.acteur.server;
 
 import io.netty.buffer.ByteBuf;
-import io.netty.buffer.CompositeByteBuf;
 import io.netty.buffer.DefaultByteBufHolder;
 import io.netty.buffer.Unpooled;
 import io.netty.channel.ChannelFuture;
 import io.netty.channel.ChannelFutureListener;
 import io.netty.channel.ChannelHandlerContext;
 import io.netty.handler.codec.DecoderResult;
-import io.netty.handler.codec.MessageToMessageDecoder;
+import io.netty.handler.codec.MessageAggregator;
 import io.netty.handler.codec.TooLongFrameException;
 import io.netty.handler.codec.http.DefaultFullHttpRequest;
 import io.netty.handler.codec.http.DefaultFullHttpResponse;
-import io.netty.handler.codec.http.DefaultHttpHeaders;
 import io.netty.handler.codec.http.FullHttpMessage;
-<<<<<<< HEAD
-=======
 import io.netty.handler.codec.http.FullHttpRequest;
 import io.netty.handler.codec.http.FullHttpResponse;
->>>>>>> df09c7c1
 import io.netty.handler.codec.http.HttpContent;
 import io.netty.handler.codec.http.HttpHeaderNames;
-import static io.netty.handler.codec.http.HttpHeaderUtil.is100ContinueExpected;
+import io.netty.handler.codec.http.HttpHeaderUtil;
+import io.netty.handler.codec.http.HttpHeaders;
 import io.netty.handler.codec.http.HttpMessage;
 import io.netty.handler.codec.http.HttpMethod;
 import io.netty.handler.codec.http.HttpObject;
+import io.netty.handler.codec.http.HttpObjectDecoder;
 import io.netty.handler.codec.http.HttpRequest;
 import io.netty.handler.codec.http.HttpResponse;
+import io.netty.handler.codec.http.HttpResponseStatus;
+import io.netty.handler.codec.http.HttpVersion;
 import io.netty.handler.codec.http.LastHttpContent;
 import io.netty.util.CharsetUtil;
-import java.util.List;
-
-/**
- * Temporarily using a copy of Netty's HttpObjectAggregator - the only difference
- * is that instead of sending a DefaultFullHttpResponse for the 100-Continue line,
- * we use a ByteBuf.  The HttpResponseEncoder is getting removed from the pipeline
- * too early somehow - some sort of race condition we need to sort out.
- */
-public class HttpObjectAggregator extends MessageToMessageDecoder<HttpObject> {
-    public static final int DEFAULT_MAX_COMPOSITEBUFFER_COMPONENTS = 1024;
-
-    private final int maxContentLength;
-    private AggregatedFullHttpMessage currentMessage;
-    private boolean tooLongFrameFound;
-
-    private int maxCumulationBufferComponents = DEFAULT_MAX_COMPOSITEBUFFER_COMPONENTS;
-    private ChannelHandlerContext ctx;
-
+import io.netty.util.internal.logging.InternalLogger;
+import io.netty.util.internal.logging.InternalLoggerFactory;
+
+public class HttpObjectAggregator
+        extends MessageAggregator<HttpObject, HttpMessage, HttpContent, FullHttpMessage> {
+
+    private static final InternalLogger logger = InternalLoggerFactory.getInstance(HttpObjectAggregator.class);
     private static final ByteBuf CONTINUE_LINE = Unpooled.copiedBuffer("HTTP/1.1 100 CONTINUE\r\n\r\n", 
             CharsetUtil.US_ASCII);
-
+    private static final ByteBuf TOO_LARGE_LINE = Unpooled.copiedBuffer("HTTP/1.1 413 REQUEST ENTITY TOO LARGE\r\n\r\nContent-Length: 0\r\n", 
+            CharsetUtil.US_ASCII);
     /**
      * Creates a new instance.
      *
      * @param maxContentLength
      *        the maximum length of the aggregated content.
      *        If the length of the aggregated content exceeds this value,
-     *        a {@link TooLongFrameException} will be raised.
+     *        {@link #handleOversizedMessage(ChannelHandlerContext, HttpMessage)}
+     *        will be called.
      */
     public HttpObjectAggregator(int maxContentLength) {
-        if (maxContentLength <= 0) {
-            throw new IllegalArgumentException(
-                    "maxContentLength must be a positive integer: " +
-                    maxContentLength);
-        }
-        this.maxContentLength = maxContentLength;
-    }
-
-    /**
-     * Returns the maximum number of components in the cumulation buffer.  If the number of
-     * the components in the cumulation buffer exceeds this value, the components of the
-     * cumulation buffer are consolidated into a single component, involving memory copies.
-     * The default value of this property is {@link #DEFAULT_MAX_COMPOSITEBUFFER_COMPONENTS}.
-     */
-    public final int getMaxCumulationBufferComponents() {
-        return maxCumulationBufferComponents;
-    }
-
-    /**
-     * Sets the maximum number of components in the cumulation buffer.  If the number of
-     * the components in the cumulation buffer exceeds this value, the components of the
-     * cumulation buffer are consolidated into a single component, involving memory copies.
-     * The default value of this property is {@link #DEFAULT_MAX_COMPOSITEBUFFER_COMPONENTS}
-     * and its minimum allowed value is {@code 2}.
-     */
-    public final void setMaxCumulationBufferComponents(int maxCumulationBufferComponents) {
-        if (maxCumulationBufferComponents < 2) {
-            throw new IllegalArgumentException(
-                    "maxCumulationBufferComponents: " + maxCumulationBufferComponents +
-                    " (expected: >= 2)");
-        }
-
-        if (ctx == null) {
-            this.maxCumulationBufferComponents = maxCumulationBufferComponents;
+        super(maxContentLength);
+    }
+
+    @Override
+    protected boolean isStartMessage(HttpObject msg) throws Exception {
+        return msg instanceof HttpMessage;
+    }
+
+    @Override
+    protected boolean isContentMessage(HttpObject msg) throws Exception {
+        return msg instanceof HttpContent;
+    }
+
+    @Override
+    protected boolean isLastContentMessage(HttpContent msg) throws Exception {
+        return msg instanceof LastHttpContent;
+    }
+
+    @Override
+    protected boolean isAggregated(HttpObject msg) throws Exception {
+        return msg instanceof FullHttpMessage;
+    }
+
+    @Override
+    protected boolean hasContentLength(HttpMessage start) throws Exception {
+        return HttpHeaderUtil.isContentLengthSet(start);
+    }
+
+    @Override
+    protected long contentLength(HttpMessage start) throws Exception {
+        return HttpHeaderUtil.getContentLength(start);
+    }
+
+    @Override
+    protected Object newContinueResponse(HttpMessage start) throws Exception {
+        if (HttpHeaderUtil.is100ContinueExpected(start)) {
+            return CONTINUE_LINE.duplicate().retain();
         } else {
-            throw new IllegalStateException(
-                    "decoder properties cannot be changed once the decoder is added to a pipeline.");
-        }
-    }
-
-    @Override
-    protected void decode(final ChannelHandlerContext ctx, HttpObject msg, List<Object> out) throws Exception {
-        AggregatedFullHttpMessage currentMessage = this.currentMessage;
-
-        if (msg instanceof HttpMessage) {
-            tooLongFrameFound = false;
-            assert currentMessage == null;
-
-            HttpMessage m = (HttpMessage) msg;
-
-            // Handle the 'Expect: 100-continue' header if necessary.
-            // TODO: Respond with 413 Request Entity Too Large
-            //   and discard the traffic or close the connection.
-            //       No need to notify the upstream handlers - just log.
-            //       If decoding a response, just throw an exception.
-            if (is100ContinueExpected(m)) {
-                ByteBuf buf = CONTINUE_LINE.duplicate();
-                buf.retain();
-                ctx.writeAndFlush(buf).addListener(new ChannelFutureListener() {
-                    @Override
-                    public void operationComplete(ChannelFuture future) throws Exception {
-                        if (!future.isSuccess()) {
-                            ctx.fireExceptionCaught(future.cause());
-                        }
-                    }
-                });
-            }
-
-            if (!m.decoderResult().isSuccess()) {
-                m.headers().remove(HttpHeaderNames.TRANSFER_ENCODING);
-                out.add(toFullMessage(m));
-                this.currentMessage = null;
-                return;
-            }
-            if (msg instanceof HttpRequest) {
-                HttpRequest header = (HttpRequest) msg;
-<<<<<<< HEAD
-                this.currentMessage = currentMessage = new DefaultFullHttpRequest(header.protocolVersion(),
-                        header.method(), header.uri(), Unpooled.compositeBuffer(maxCumulationBufferComponents));
-            } else if (msg instanceof HttpResponse) {
-                HttpResponse header = (HttpResponse) msg;
-                this.currentMessage = currentMessage = new DefaultFullHttpResponse(
-                        header.protocolVersion(), header.status(),
-                        Unpooled.compositeBuffer(maxCumulationBufferComponents));
-=======
-                this.currentMessage = currentMessage = new AggregatedFullHttpRequest(
-                        header, ctx.alloc().compositeBuffer(maxCumulationBufferComponents), null);
-            } else if (msg instanceof HttpResponse) {
-                HttpResponse header = (HttpResponse) msg;
-                this.currentMessage = currentMessage = new AggregatedFullHttpResponse(
-                        header,
-                        Unpooled.compositeBuffer(maxCumulationBufferComponents), null);
->>>>>>> df09c7c1
-            } else {
-                throw new Error();
-            }
-
-            // A streamed message - initialize the cumulative buffer, and wait for incoming chunks.
-            currentMessage.headers().remove(HttpHeaderNames.TRANSFER_ENCODING);
-
-        } else if (msg instanceof HttpContent) {
-            if (tooLongFrameFound) {
-                if (msg instanceof LastHttpContent) {
-                    this.currentMessage = null;
-                }
-                // already detect the too long frame so just discard the content
-                return;
-            }
-            assert currentMessage != null;
-
-            // Merge the received chunk into the content of the current message.
-            HttpContent chunk = (HttpContent) msg;
-            CompositeByteBuf content = (CompositeByteBuf) currentMessage.content();
-
-            if (content.readableBytes() > maxContentLength - chunk.content().readableBytes()) {
-                tooLongFrameFound = true;
-
-                // release current message to prevent leaks
-                currentMessage.release();
-                this.currentMessage = null;
-
-                throw new TooLongFrameException(
-                        "HTTP content length exceeded " + maxContentLength +
-                        " bytes.");
-            }
-
-            // Append the content of the chunk
-            if (chunk.content().isReadable()) {
-                chunk.retain();
-                content.addComponent(chunk.content());
-                content.writerIndex(content.writerIndex() + chunk.content().readableBytes());
-            }
-
-            final boolean last;
-            if (!chunk.decoderResult().isSuccess()) {
-                currentMessage.setDecoderResult(
-                        DecoderResult.failure(chunk.decoderResult().cause()));
-                last = true;
-            } else {
-                last = chunk instanceof LastHttpContent;
-            }
-
-            if (last) {
-                this.currentMessage = null;
-
-                // Merge trailing headers into the message.
-                if (chunk instanceof LastHttpContent) {
-                    LastHttpContent trailer = (LastHttpContent) chunk;
-                    currentMessage.setTrailingHeaders(trailer.trailingHeaders());
-                } else {
-                    currentMessage.setTrailingHeaders(new DefaultHttpHeaders());
-                }
-
-                // Set the 'Content-Length' header.
-                currentMessage.headers().set(
-                        HttpHeaderNames.CONTENT_LENGTH,
-                        String.valueOf(content.readableBytes()));
-
-                // All done
-                out.add(currentMessage);
-            }
+            return null;
+        }
+    }
+
+    @Override
+    protected FullHttpMessage beginAggregation(HttpMessage start, ByteBuf content) throws Exception {
+        assert !(start instanceof FullHttpMessage);
+
+        HttpHeaderUtil.setTransferEncodingChunked(start, false);
+
+        AggregatedFullHttpMessage ret;
+        if (start instanceof HttpRequest) {
+            ret = new AggregatedFullHttpRequest((HttpRequest) start, content, null);
+        } else if (start instanceof HttpResponse) {
+            ret = new AggregatedFullHttpResponse((HttpResponse) start, content, null);
         } else {
             throw new Error();
         }
-    }
-
-    @Override
-    public void channelInactive(ChannelHandlerContext ctx) throws Exception {
-        super.channelInactive(ctx);
-
-        // release current message if it is not null as it may be a left-over
-        if (currentMessage != null) {
-            currentMessage.release();
-            currentMessage = null;
-        }
-    }
-
-    @Override
-    public void handlerAdded(ChannelHandlerContext ctx) throws Exception {
-        this.ctx = ctx;
-    }
-
-    @Override
-    public void handlerRemoved(ChannelHandlerContext ctx) throws Exception {
-        super.handlerRemoved(ctx);
-        // release current message if it is not null as it may be a left-over as there is not much more we can do in
-        // this case
-        if (currentMessage != null) {
-            currentMessage.release();
-            currentMessage = null;
-        }
-    }
-
-    private static FullHttpMessage toFullMessage(HttpMessage msg) {
-        if (msg instanceof FullHttpMessage) {
-            return ((FullHttpMessage) msg).retain();
-        }
-
-        FullHttpMessage fullMsg;
-        if (msg instanceof HttpRequest) {
-<<<<<<< HEAD
-            HttpRequest req = (HttpRequest) msg;
-            fullMsg = new DefaultFullHttpRequest(
-                    req.protocolVersion(), req.method(), req.uri(), Unpooled.EMPTY_BUFFER, false);
-        } else if (msg instanceof HttpResponse) {
-            HttpResponse res = (HttpResponse) msg;
-            fullMsg = new DefaultFullHttpResponse(
-                    res.protocolVersion(), res.status(), Unpooled.EMPTY_BUFFER, false);
-=======
-            fullMsg = new AggregatedFullHttpRequest(
-                    (HttpRequest) msg, Unpooled.EMPTY_BUFFER, new DefaultHttpHeaders());
-        } else if (msg instanceof HttpResponse) {
-            fullMsg = new AggregatedFullHttpResponse(
-                    (HttpResponse) msg, Unpooled.EMPTY_BUFFER, new DefaultHttpHeaders());
->>>>>>> df09c7c1
+        return ret;
+    }
+
+    @Override
+    protected void aggregate(FullHttpMessage aggregated, HttpContent content) throws Exception {
+        if (content instanceof LastHttpContent) {
+            // Merge trailing headers into the message.
+            ((AggregatedFullHttpMessage) aggregated).setTrailingHeaders(((LastHttpContent) content).trailingHeaders());
+        }
+    }
+
+    @Override
+    protected void finishAggregation(FullHttpMessage aggregated) throws Exception {
+        // Set the 'Content-Length' header.
+        aggregated.headers().set(
+                HttpHeaderNames.CONTENT_LENGTH,
+                String.valueOf(aggregated.content().readableBytes()));
+    }
+
+    @Override
+    protected void handleOversizedMessage(final ChannelHandlerContext ctx, HttpMessage oversized) throws Exception {
+        if (oversized instanceof HttpRequest) {
+            // send back a 413 and close the connection
+            ChannelFuture future = ctx.writeAndFlush(TOO_LARGE_LINE.duplicate().retain()).addListener(new ChannelFutureListener() {
+                @Override
+                public void operationComplete(ChannelFuture future) throws Exception {
+                    if (!future.isSuccess()) {
+                        logger.debug("Failed to send a 413 Request Entity Too Large.", future.cause());
+                        ctx.close();
+                    }
+                }
+            });
+
+            // If the client started to send data already, close because it's impossible to recover.
+            // If keep-alive is off and 'Expect: 100-continue' is missing, no need to leave the connection open.
+            if (oversized instanceof FullHttpMessage ||
+                    (!HttpHeaderUtil.is100ContinueExpected(oversized) && !HttpHeaderUtil.isKeepAlive(oversized))) {
+                future.addListener(ChannelFutureListener.CLOSE);
+            }
+
+            // If an oversized request was handled properly and the connection is still alive
+            // (i.e. rejected 100-continue). the decoder should prepare to handle a new message.
+            HttpObjectDecoder decoder = ctx.pipeline().get(HttpObjectDecoder.class);
+            if (decoder != null) {
+                decoder.reset();
+            }
+        } else if (oversized instanceof HttpResponse) {
+            ctx.close();
+            throw new TooLongFrameException("Response entity too large: " + oversized);
         } else {
             throw new IllegalStateException();
         }
-
-        return fullMsg;
     }
 
     private abstract static class AggregatedFullHttpMessage extends DefaultByteBufHolder implements FullHttpMessage {
@@ -324,8 +178,8 @@
         }
 
         @Override
-        public HttpVersion getProtocolVersion() {
-            return message.getProtocolVersion();
+        public HttpVersion protocolVersion() {
+            return message.protocolVersion();
         }
 
         @Override
@@ -340,8 +194,8 @@
         }
 
         @Override
-        public DecoderResult getDecoderResult() {
-            return message.getDecoderResult();
+        public DecoderResult decoderResult() {
+            return message.decoderResult();
         }
 
         @Override
@@ -362,6 +216,18 @@
         }
 
         @Override
+        public FullHttpMessage touch(Object hint) {
+            super.touch(hint);
+            return this;
+        }
+
+        @Override
+        public FullHttpMessage touch() {
+            super.touch();
+            return this;
+        }
+
+        @Override
         public abstract FullHttpMessage copy();
 
         @Override
@@ -374,19 +240,45 @@
             super(request, content, trailingHeaders);
         }
 
-        @Override
-        public FullHttpRequest copy() {
+        /**
+         * Copy this object
+         *
+         * @param copyContent
+         * <ul>
+         * <li>{@code true} if this object's {@link #content()} should be used to copy.</li>
+         * <li>{@code false} if {@code newContent} should be used instead.</li>
+         * </ul>
+         * @param newContent
+         * <ul>
+         * <li>if {@code copyContent} is false then this will be used in the copy's content.</li>
+         * <li>if {@code null} then a default buffer of 0 size will be selected</li>
+         * </ul>
+         * @return A copy of this object
+         */
+        private FullHttpRequest copy(boolean copyContent, ByteBuf newContent) {
             DefaultFullHttpRequest copy = new DefaultFullHttpRequest(
-                    getProtocolVersion(), getMethod(), getUri(), content().copy());
+                    protocolVersion(), method(), uri(),
+                    copyContent ? content().copy() :
+                        newContent == null ? Unpooled.buffer(0) : newContent);
             copy.headers().set(headers());
             copy.trailingHeaders().set(trailingHeaders());
             return copy;
         }
 
         @Override
+        public FullHttpRequest copy(ByteBuf newContent) {
+            return copy(false, newContent);
+        }
+
+        @Override
+        public FullHttpRequest copy() {
+            return copy(true, null);
+        }
+
+        @Override
         public FullHttpRequest duplicate() {
             DefaultFullHttpRequest duplicate = new DefaultFullHttpRequest(
-                    getProtocolVersion(), getMethod(), getUri(), content().duplicate());
+                    protocolVersion(), method(), uri(), content().duplicate());
             duplicate.headers().set(headers());
             duplicate.trailingHeaders().set(trailingHeaders());
             return duplicate;
@@ -405,6 +297,18 @@
         }
 
         @Override
+        public FullHttpRequest touch() {
+            super.touch();
+            return this;
+        }
+
+        @Override
+        public FullHttpRequest touch(Object hint) {
+            super.touch(hint);
+            return this;
+        }
+
+        @Override
         public FullHttpRequest setMethod(HttpMethod method) {
             ((HttpRequest) message).setMethod(method);
             return this;
@@ -417,13 +321,13 @@
         }
 
         @Override
-        public HttpMethod getMethod() {
-            return ((HttpRequest) message).getMethod();
-        }
-
-        @Override
-        public String getUri() {
-            return ((HttpRequest) message).getUri();
+        public HttpMethod method() {
+            return ((HttpRequest) message).method();
+        }
+
+        @Override
+        public String uri() {
+            return ((HttpRequest) message).uri();
         }
 
         @Override
@@ -439,18 +343,44 @@
             super(message, content, trailingHeaders);
         }
 
-        @Override
-        public FullHttpResponse copy() {
+        /**
+         * Copy this object
+         *
+         * @param copyContent
+         * <ul>
+         * <li>{@code true} if this object's {@link #content()} should be used to copy.</li>
+         * <li>{@code false} if {@code newContent} should be used instead.</li>
+         * </ul>
+         * @param newContent
+         * <ul>
+         * <li>if {@code copyContent} is false then this will be used in the copy's content.</li>
+         * <li>if {@code null} then a default buffer of 0 size will be selected</li>
+         * </ul>
+         * @return A copy of this object
+         */
+        private FullHttpResponse copy(boolean copyContent, ByteBuf newContent) {
             DefaultFullHttpResponse copy = new DefaultFullHttpResponse(
-                    getProtocolVersion(), getStatus(), content().copy());
+                    protocolVersion(), status(),
+                    copyContent ? content().copy() :
+                        newContent == null ? Unpooled.buffer(0) : newContent);
             copy.headers().set(headers());
             copy.trailingHeaders().set(trailingHeaders());
             return copy;
         }
 
         @Override
+        public FullHttpResponse copy(ByteBuf newContent) {
+            return copy(false, newContent);
+        }
+
+        @Override
+        public FullHttpResponse copy() {
+            return copy(true, null);
+        }
+
+        @Override
         public FullHttpResponse duplicate() {
-            DefaultFullHttpResponse duplicate = new DefaultFullHttpResponse(getProtocolVersion(), getStatus(),
+            DefaultFullHttpResponse duplicate = new DefaultFullHttpResponse(protocolVersion(), status(),
                     content().duplicate());
             duplicate.headers().set(headers());
             duplicate.trailingHeaders().set(trailingHeaders());
@@ -464,8 +394,8 @@
         }
 
         @Override
-        public HttpResponseStatus getStatus() {
-            return ((HttpResponse) message).getStatus();
+        public HttpResponseStatus status() {
+            return ((HttpResponse) message).status();
         }
 
         @Override
@@ -485,5 +415,17 @@
             super.retain();
             return this;
         }
+
+        @Override
+        public FullHttpResponse touch(Object hint) {
+            super.touch(hint);
+            return this;
+        }
+
+        @Override
+        public FullHttpResponse touch() {
+            super.touch();
+            return this;
+        }
     }
 }