/* 
 * The MIT License
 *
 * Copyright 2013 Tim Boudreau.
 *
 * Permission is hereby granted, free of charge, to any person obtaining a copy
 * of this software and associated documentation files (the "Software"), to deal
 * in the Software without restriction, including without limitation the rights
 * to use, copy, modify, merge, publish, distribute, sublicense, and/or sell
 * copies of the Software, and to permit persons to whom the Software is
 * furnished to do so, subject to the following conditions:
 *
 * The above copyright notice and this permission notice shall be included in
 * all copies or substantial portions of the Software.
 *
 * THE SOFTWARE IS PROVIDED "AS IS", WITHOUT WARRANTY OF ANY KIND, EXPRESS OR
 * IMPLIED, INCLUDING BUT NOT LIMITED TO THE WARRANTIES OF MERCHANTABILITY,
 * FITNESS FOR A PARTICULAR PURPOSE AND NONINFRINGEMENT. IN NO EVENT SHALL THE
 * AUTHORS OR COPYRIGHT HOLDERS BE LIABLE FOR ANY CLAIM, DAMAGES OR OTHER
 * LIABILITY, WHETHER IN AN ACTION OF CONTRACT, TORT OR OTHERWISE, ARISING FROM,
 * OUT OF OR IN CONNECTION WITH THE SOFTWARE OR THE USE OR OTHER DEALINGS IN
 * THE SOFTWARE.
 */
package com.mastfrog.acteur;

import com.google.common.base.Optional;
import com.mastfrog.acteur.headers.Headers;
import com.google.common.net.MediaType;
import com.google.inject.Inject;
import com.google.inject.name.Named;
import com.mastfrog.acteur.Acteur.WrapperActeur;
import com.mastfrog.acteur.annotations.Concluders;
import com.mastfrog.acteur.annotations.HttpCall;
import com.mastfrog.acteur.annotations.Precursors;
import com.mastfrog.acteur.preconditions.Description;
import com.mastfrog.settings.SettingsBuilder;
import com.mastfrog.giulius.Dependencies;
import com.mastfrog.guicy.scope.ReentrantScope;
import com.mastfrog.acteur.util.CacheControl;
import com.mastfrog.acteur.util.CacheControlTypes;
import com.mastfrog.acteur.server.ServerModule;
import com.mastfrog.acteur.util.ErrorInterceptor;
import com.mastfrog.acteur.headers.HeaderValueType;
import com.mastfrog.acteur.headers.Method;
import com.mastfrog.acteur.spi.ApplicationControl;
import com.mastfrog.acteur.util.RequestID;
<<<<<<< HEAD
import com.mastfrog.url.Path;
=======
import com.mastfrog.parameters.Param;
import com.mastfrog.parameters.Params;
>>>>>>> f2cab786
import com.mastfrog.util.ConfigurationError;
import com.mastfrog.util.Checks;
import com.mastfrog.util.Invokable;
import com.mastfrog.util.perf.Benchmark;
import com.mastfrog.util.perf.Benchmark.Kind;
import io.netty.buffer.ByteBuf;
import io.netty.buffer.Unpooled;
import io.netty.channel.Channel;
import io.netty.channel.ChannelFuture;
import io.netty.channel.ChannelFutureListener;
import io.netty.handler.codec.http.DefaultFullHttpResponse;
import io.netty.handler.codec.http.DefaultHttpRequest;
import io.netty.handler.codec.http.HttpMethod;
import io.netty.handler.codec.http.HttpRequest;
import io.netty.handler.codec.http.HttpResponse;
import io.netty.handler.codec.http.HttpHeaders;
import io.netty.handler.codec.http.HttpResponseStatus;
import io.netty.handler.codec.http.HttpVersion;
import java.io.IOException;
import java.lang.annotation.Annotation;
import java.io.OutputStream;
import java.lang.reflect.Constructor;
import java.lang.reflect.InvocationTargetException;
import java.lang.reflect.Modifier;
import java.net.InetSocketAddress;
import java.net.SocketAddress;
import java.nio.charset.Charset;
import java.util.ArrayList;
import java.util.Collections;
import java.util.HashMap;
import java.util.HashSet;
import java.util.Iterator;
import java.util.LinkedHashMap;
import java.util.LinkedList;
import java.util.List;
import java.util.Locale;
import java.util.Map;
import java.util.Set;
import java.util.concurrent.CountDownLatch;
import java.util.concurrent.ExecutorService;
import org.joda.time.DateTime;
import org.joda.time.Duration;
import org.netbeans.validation.api.Validator;
import org.netbeans.validation.api.builtin.stringvalidation.StringValidators;
import org.openide.util.Exceptions;

/**
 * A web application. Principally, the application is a collection of Page
 * types, which are instantiated per-request and offered the request, in the
 * order they are added, until one accepts it and takes responsibility for
 * responding.
 *
 * @author Tim Boudreau
 */
public class Application implements Iterable<Page> {

    private static final Set<String> checkedTypes = Collections.synchronizedSet(new HashSet<String>());
    private final List<Object> pages = new ArrayList<>();
    @Inject
    private Dependencies deps;
    @Inject
    @Named(ServerModule.BACKGROUND_THREAD_POOL_NAME)
    private ExecutorService exe;
    @Inject
    private RequestLogger logger;
    @Inject
    private ReentrantScope scope;
    private final Exception stackTrace = new Exception();
    @Inject
    private Pages runner;
    @Inject(optional = true)
    private ErrorInterceptor errorHandler;
    @Inject
    private Charset charset;
    @Inject(optional = true)
    @Named(CORSResource.SETTINGS_KEY_CORS_ALLOW_ORIGIN)
    String corsAllowOrigin = "*";

    @Inject(optional = true)
    @Named(CORSResource.SETTINGS_KEY_CORS_MAX_AGE_MINUTES)
    long corsMaxAgeMinutes = 5;

    @Inject(optional = true)
    @Named("acteur.debug")
    private boolean debug = false;

    private final RequestID.Factory ids = new RequestID.Factory();

    /**
     * Create an application, optionally passing in an array of page types (you
     * can also call <code>add()</code> to add them).
     *
     * @param types
     */
    @SuppressWarnings("unchecked")
    protected Application(Class<?>... types) {
        this();
        for (Class<?> type : types) {
            add((Class<? extends Page>) type);
        }
    }

    protected Application() {
        Help help = getClass().getAnnotation(Help.class);
        if (help != null) {
            add(helpPageType());
        }
    }

    /**
     * Get the type of the built in help page class, which uses
     * Acteur.describeYourself() to generate a JSON description of all URLs the
     * application responnds to
     *
     * @return A page type
     */
    public static Class<? extends Page> helpPageType() {
        return HelpPage.class;
    }

    private boolean corsEnabled;

    public final boolean isDefaultCorsHandlingEnabled() {
        return corsEnabled;
    }

    final void enableDefaultCorsHandling() {
        if (!corsEnabled) {
            corsEnabled = true;
            pages.add(0, CORSResource.class);
        }
    }

    private final ApplicationControl control = new ApplicationControl() {
        @Override
        public void enableDefaultCorsHandling() {
            Application.this.enableDefaultCorsHandling();
        }

        @Override
        public CountDownLatch onEvent(Event<?> event, Channel channel) {
            return Application.this.onEvent(event, channel);
        }

        @Override
        public void internalOnError(Throwable err) {
            Application.this.internalOnError(err);
        }

    };

    ApplicationControl control() {
        return control;
    }

    /**
     * Create an application
     *
     * @param types
     * @return
     */
    public static Application create(Class<?>... types) {
        return new Application(types);
    }

    /**
     * Get the <code>Scope</code> which is holds per-request state.
     *
     * @return
     */
    public ReentrantScope getRequestScope() {
        return scope;
    }

    ExecutorService getWorkerThreadPool() {
        return exe;
    }
    
    private static String deConstantNameify(String name) {
        StringBuilder sb = new StringBuilder();
        boolean capitalize = true;
        for (char c : name.toCharArray()) {
            if (c == '_') {
                sb.append(' ');
            } else {
                if (capitalize) {
                    c = Character.toUpperCase(c);
                    capitalize = false;
                } else {
                    c = Character.toLowerCase(c);
                }
                sb.append(c);
            }
        }
        return sb.toString();
    }

    private void introspectAnnotation(Annotation a, Map<String, Object> into) throws IllegalAccessException, IllegalArgumentException, InvocationTargetException {
        if (a instanceof HttpCall) {
            return;
        }
        if (a instanceof Precursors) {
            Precursors p = (Precursors) a;
            for (Class<?> t : p.value()) {
                for (Annotation anno : t.getAnnotations()) {
                    introspectAnnotation(anno, into);
                }
            }
        } else if (a instanceof Concluders) {
            Concluders c = (Concluders) a;
            for (Class<?> t : c.value()) {
                for (Annotation anno : t.getAnnotations()) {
                    introspectAnnotation(anno, into);
                }
            }
        } else if (a instanceof Params) {
            Params p = (Params) a;
            for (Param par : p.value()) {
                String name = par.value();
                Map<String, Object> desc = new LinkedHashMap<>();
                desc.put("type", par.type().toString());
                if (!par.defaultValue().isEmpty()) {
                    desc.put("Default value", par.defaultValue());
                }
                if (!par.example().isEmpty()) {
                    desc.put("Example", par.example());
                }
                desc.put("required", par.required());
                List<String> constraints = new LinkedList<>();
                for (StringValidators validator : par.constraints()) {
                    constraints.add(deConstantNameify(validator.name()));
                }
                for (Class<? extends Validator<String>> c : par.validators()) {
                    Description des = c.getAnnotation(Description.class);
                    if (des == null) {
                        constraints.add(c.getSimpleName());
                    } else {
                        constraints.add(des.value());
                    }
                }
                if (!constraints.isEmpty()) {
                    desc.put("constraints", constraints);
                }
                into.put(name, desc);
            }
        } else {
            Class<? extends Annotation> type = a.annotationType();
            for (java.lang.reflect.Method m : type.getMethods()) {
                switch (m.getName()) {
                    case "annotationType":
                    case "toString":
                    case "hashCode":
                        break;
                    default:
                        if (m.getParameterTypes().length == 0 && m.getReturnType() != null) {
                            into.put(m.getName(), m.invoke(a));
                        }
                }
            }
            if (type.getAnnotation(Description.class) != null) {
                Description d = type.getAnnotation(Description.class);
                into.put("Description", d.value());
            }
        }
    }

    Map<String, Object> describeYourself() {
        Map<String, Object> m = new HashMap<>();
        for (Object o : this.pages) {
            if (o instanceof Class<?>) {
                Class<?> type = (Class<?>) o;
                Map<String, Object> pageDescription = new HashMap<>();
                String typeName = type.getName();
                if (typeName.endsWith(HttpCall.GENERATED_SOURCE_SUFFIX)) {
                    typeName = typeName.substring(0, typeName.length() - HttpCall.GENERATED_SOURCE_SUFFIX.length());
                }
                pageDescription.put("type", type.getName());
                String className = type.getSimpleName();
                if (className.endsWith(HttpCall.GENERATED_SOURCE_SUFFIX)) {
                    className = className.substring(0, className.length() - HttpCall.GENERATED_SOURCE_SUFFIX.length());
                }
                m.put(className, pageDescription);
                Annotation[] l = type.getAnnotations();
                for (Annotation a : l) {
                    if (a instanceof HttpCall) {
                        continue;
                    }
                    Map<String, Object> annoDescription = new HashMap<>();
                    pageDescription.put(a.annotationType().getSimpleName(), annoDescription);
                    try {
                        introspectAnnotation(a, annoDescription);
                    } catch (IllegalAccessException | IllegalArgumentException | InvocationTargetException ex) {
                        Exceptions.printStackTrace(ex);
                    }
                    if (annoDescription.size() == 1 && "value".equals(annoDescription.keySet().iterator().next())) {
                        pageDescription.put(a.annotationType().getSimpleName(), annoDescription.values().iterator().next());
                    }
                }
                try {
                    Page p = (Page) deps.getInstance(type);
                    for (Object acteur : p.contents()) {
                        Class<?> at = null;
                        if (acteur instanceof Acteur.WrapperActeur) {
                            at = ((WrapperActeur) acteur).type();
                        } else if (acteur instanceof Class<?>) {
                            at = (Class<?>) acteur;
                        }
                        if (at != null) {
                            Map<String, Object> callFlow = new HashMap<>();
                            for (Annotation a1 : at.getAnnotations()) {
                                introspectAnnotation(a1, callFlow);
                            }
                            if (!className.equals(at.getSimpleName())) {
                                if (!callFlow.isEmpty()) {
                                    pageDescription.put(at.getSimpleName(), callFlow);
                                }
                            }
                        } else if (acteur instanceof Acteur) {
                            Map<String, Object> callFlow = new HashMap<>();
                            for (Annotation a1 : acteur.getClass().getAnnotations()) {
                                introspectAnnotation(a1, callFlow);
                            }
                            ((Acteur) acteur).describeYourself(callFlow);
                            if (!callFlow.isEmpty()) {
                                pageDescription.put(acteur.toString(), callFlow);
                            }
                        }
                    }
                } catch (Exception e) {
                    // A page may legitiimately be uninstantiable
                }
            } else if (o instanceof Page) {
                ((Page) o).describeYourself(m);
            }
        }
        return m;
    }
    /**
     * Add a subtype of Page which should be instantiated on demand when
     * responding to requests
     *
     * @param page A page
     */
    protected final void add(Class<? extends Page> page) {
        if ((page.getModifiers() & Modifier.ABSTRACT) != 0) {
            throw new ConfigurationError(page + " is abstract");
        }
        if (page.isLocalClass()) {
            throw new ConfigurationError(page + " is not a top-level class");
        }
        if (!Page.class.isAssignableFrom(page)) {
            throw new ConfigurationError(page + " is not a subclass of " + Page.class.getName());
        }
        assert checkConstructor(page);
        pages.add(page);
    }

    protected final void add(Page page) {
        pages.add(page);
    }

    static boolean checkConstructor(Class<?> type) {
        Checks.notNull("type", type);
        if (checkedTypes.contains(type.getName())) {
            return true;
        }
        boolean found = true;
        for (Constructor c : type.getDeclaredConstructors()) {
            if (c.getParameterTypes() == null || c.getParameterTypes().length == 0) {
                found = true;
            }
            @SuppressWarnings("unchecked")
            Inject inj = (Inject) c.getAnnotation(Inject.class);
            if (inj != null) {
                found = true;
            }
        }
        if (!found) {
            throw new ConfigurationError(type + " does not have an injectable constructor");
        }
        checkedTypes.add(type.getName());
        return true;
    }

    public String getName() {
        return getClass().getSimpleName();
    }

    /**
     * Add any custom headers or other attributes - override to intercept all
     * requests.
     *
     * @param event
     * @param page
     * @param action
     * @param response
     * @deprecated Use onBeforeSendResponse instead
     * @return
     */
    @Deprecated
    protected HttpResponse decorateResponse(Event<?> event, Page page, Acteur action, HttpResponse response) {
        return response;
    }

    HttpResponse _decorateResponse(Event<?> event, Page page, Acteur action, HttpResponse response) {
        Headers.write(Headers.SERVER, getName(), response);
        Headers.write(Headers.DATE, new DateTime(), response);
        if (debug) {
            String pth = event instanceof HttpEvent ? ((HttpEvent) event).getPath().toString() : "";
            Headers.write(Headers.stringHeader("X-Req-Path"), pth, response);
            Headers.write(Headers.stringHeader("X-Acteur"), action.getClass().getName(), response);
            Headers.write(Headers.stringHeader("X-Page"), page.getClass().getName(), response);
        }
        if (corsEnabled && !response.headers().contains(HttpHeaders.Names.ACCESS_CONTROL_ALLOW_ORIGIN)) {
            Headers.write(Headers.ACCESS_CONTROL_ALLOW_ORIGIN, corsAllowOrigin, response);
            if (!response.headers().contains(HttpHeaders.Names.ACCESS_CONTROL_MAX_AGE)) {
                Headers.write(Headers.ACCESS_CONTROL_MAX_AGE, new Duration(corsMaxAgeMinutes), response);
            }
        }
        return decorateResponse(event, page, action, response);
    }

    /**
     * Create a 404 response
     *
     * @param event
     * @return
     */
    protected HttpResponse createNotFoundResponse(Event<?> event) {
        ByteBuf buf = Unpooled.copiedBuffer("<html><head>"
                + "<title>Not Found</title></head><body><h1>Not Found</h1>"
                + event + " was not found\n<body></html>\n", charset);
        DefaultFullHttpResponse resp = new DefaultFullHttpResponse(HttpVersion.HTTP_1_1,
                HttpResponseStatus.NOT_FOUND, buf);
        Headers.write(Headers.CONTENT_TYPE, MediaType.HTML_UTF_8.withCharset(charset), resp);
        Headers.write(Headers.CONTENT_LENGTH, (long) buf.writerIndex(), resp);
        Headers.write(Headers.CONTENT_LANGUAGE, Locale.ENGLISH, resp);
        Headers.write(Headers.CACHE_CONTROL, new CacheControl(CacheControlTypes.no_cache), resp);
        Headers.write(Headers.DATE, new DateTime(), resp);
        if (debug) {
            String pth = event instanceof HttpEvent ? ((HttpEvent) event).getPath().toString() : "";
            Headers.write(Headers.custom("X-Req-Path"), pth, resp);
        }
        return resp;
    }

    /**
     * Override to do any post-response tasks
     *
     * @param id The incrementing ID of the request, for logging purposes
     * @param event The event, usually HttpEvent
     * @param acteur The final acteur in the chain
     * @param page The page which took responsibility for answering the request
     * @param state The state produced by the last acteur
     * @param status The status code for the HTTP response
     * @param resp The HTTP response, from Netty's HTTP codec
     */
    protected void onAfterRespond(RequestID id, Event<?> event, Acteur acteur, Page page, State state, HttpResponseStatus status, HttpResponse resp) {
    }

    /**
     * Called before the response is sent RequestID
     *
     * @param id
     * @param event
     * @param status
     */
    protected void onBeforeRespond(RequestID id, Event<?> event, HttpResponseStatus status) {
        logger.onRespond(id, event, status);
    }

    /**
     * Called before an event is processed
     *
     * @param id The request id
     * @param event The event
     */
    protected void onBeforeEvent(RequestID id, Event<?> event) {
        logger.onBeforeEvent(id, event);
    }

    /**
     * Called when an error is encountered
     *
     * @param err
     */
    @Benchmark(value = "uncaughtExceptions", publish = Kind.CALL_COUNT)
    final void internalOnError(Throwable err) {
        try {
            if (errorHandler != null) {
                errorHandler.onError(err);
            }
        } finally {
            onError(err);
        }
    }

    /**
     * Called when an exception is thrown
     *
     * @param err
     */
    public void onError(Throwable err) {
        err.printStackTrace(System.err);
    }

    /**
     * Called when an event occurs
     *
     * @param event
     * @param channel
     * @return
     */
    @Benchmark(value = "httpEvents", publish = Kind.CALL_COUNT)
    private CountDownLatch onEvent(final Event<?> event, final Channel channel) {
        //XXX get rid of channel param?
        // Create a new incremented id for this request
        final RequestID id = ids.next();
        // Enter request scope with the id and the event
        // XXX is the scope entry here actually needed anymore?
        return scope.run(new Invokable<Event<?>, CountDownLatch, RuntimeException>() {
            @Override
            public CountDownLatch run(Event<?> argument) {
                // Set the thread name
//                Thread.currentThread().setName(event.getPath() + " " + event.getRemoteAddress());
                onBeforeEvent(id, event);
                try {
                    return runner.onEvent(id, event, channel);
                } catch (Exception e) {
                    internalOnError(e);
                }
                return null;
            }
        }, event, id);
    }

    @SuppressWarnings({"unchecked", "ThrowableInstanceNotThrown", "ThrowableInstanceNeverThrown"})
    Dependencies getDependencies() {
        if (deps == null) {
            try {
                new IllegalArgumentException("Initializing dependencies backwards.  This instance was not created by Guice? " + this, stackTrace).printStackTrace();
                deps = new Dependencies(SettingsBuilder.createDefault().buildMutableSettings(), new ServerModule(getClass()));
                deps.getInjector().getMembersInjector(Application.class).injectMembers(this);
            } catch (IOException ex) {
                throw new ConfigurationError(ex);
            }
        }
        return deps;
    }

    /**
     * Get the set of page instances, constructing them dynamically. Note that
     * this should be called inside the application scope, with any objects
     * which need to be available for injection available in the scope.
     *
     * @return An iterator
     */
    @Override
    public Iterator<Page> iterator() {
        return new InstantiatingIterators(deps).iterable(pages, Page.class).iterator();
    }

    protected void send404(RequestID id, Event<?> event, Channel channel) {
        HttpResponse response = createNotFoundResponse(event);
        onBeforeRespond(id, event, response.getStatus());
        ChannelFutureListener closer = !ResponseImpl.isKeepAlive(event) ? ChannelFutureListener.CLOSE : null;
        ChannelFuture fut = channel.writeAndFlush(response);
        if (closer != null) {
            fut.addListener(closer);
        }
    }

    protected void onBeforeSendResponse(HttpResponseStatus status, Event<?> event, Response response, Acteur acteur, Page page) {
        // do nothing
    }
}<|MERGE_RESOLUTION|>--- conflicted
+++ resolved
@@ -1,4 +1,4 @@
-/* 
+/*
  * The MIT License
  *
  * Copyright 2013 Tim Boudreau.
@@ -44,12 +44,9 @@
 import com.mastfrog.acteur.headers.Method;
 import com.mastfrog.acteur.spi.ApplicationControl;
 import com.mastfrog.acteur.util.RequestID;
-<<<<<<< HEAD
-import com.mastfrog.url.Path;
-=======
 import com.mastfrog.parameters.Param;
 import com.mastfrog.parameters.Params;
->>>>>>> f2cab786
+import com.mastfrog.url.Path;
 import com.mastfrog.util.ConfigurationError;
 import com.mastfrog.util.Checks;
 import com.mastfrog.util.Invokable;
@@ -62,10 +59,12 @@
 import io.netty.channel.ChannelFutureListener;
 import io.netty.handler.codec.http.DefaultFullHttpResponse;
 import io.netty.handler.codec.http.DefaultHttpRequest;
+import io.netty.handler.codec.http.HttpHeaderNames;
 import io.netty.handler.codec.http.HttpMethod;
 import io.netty.handler.codec.http.HttpRequest;
 import io.netty.handler.codec.http.HttpResponse;
 import io.netty.handler.codec.http.HttpHeaders;
+import io.netty.handler.codec.http.HttpResponse;
 import io.netty.handler.codec.http.HttpResponseStatus;
 import io.netty.handler.codec.http.HttpVersion;
 import java.io.IOException;
@@ -134,7 +133,7 @@
 
     @Inject(optional = true)
     @Named("acteur.debug")
-    private boolean debug = false;
+    private boolean debug = true;
 
     private final RequestID.Factory ids = new RequestID.Factory();
 
@@ -387,6 +386,7 @@
         }
         return m;
     }
+
     /**
      * Add a subtype of Page which should be instantiated on demand when
      * responding to requests
@@ -463,9 +463,9 @@
             Headers.write(Headers.stringHeader("X-Acteur"), action.getClass().getName(), response);
             Headers.write(Headers.stringHeader("X-Page"), page.getClass().getName(), response);
         }
-        if (corsEnabled && !response.headers().contains(HttpHeaders.Names.ACCESS_CONTROL_ALLOW_ORIGIN)) {
+        if (corsEnabled && !response.headers().contains(HttpHeaderNames.ACCESS_CONTROL_ALLOW_ORIGIN)) {
             Headers.write(Headers.ACCESS_CONTROL_ALLOW_ORIGIN, corsAllowOrigin, response);
-            if (!response.headers().contains(HttpHeaders.Names.ACCESS_CONTROL_MAX_AGE)) {
+            if (!response.headers().contains(HttpHeaderNames.ACCESS_CONTROL_MAX_AGE)) {
                 Headers.write(Headers.ACCESS_CONTROL_MAX_AGE, new Duration(corsMaxAgeMinutes), response);
             }
         }
@@ -511,7 +511,7 @@
     }
 
     /**
-     * Called before the response is sent RequestID
+     * Called before the response is sent
      *
      * @param id
      * @param event
@@ -614,7 +614,7 @@
 
     protected void send404(RequestID id, Event<?> event, Channel channel) {
         HttpResponse response = createNotFoundResponse(event);
-        onBeforeRespond(id, event, response.getStatus());
+        onBeforeRespond(id, event, response.status());
         ChannelFutureListener closer = !ResponseImpl.isKeepAlive(event) ? ChannelFutureListener.CLOSE : null;
         ChannelFuture fut = channel.writeAndFlush(response);
         if (closer != null) {
