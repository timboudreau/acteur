--- conflicted
+++ resolved
@@ -5,11 +5,7 @@
     <parent>
         <artifactId>mastfrog-parent</artifactId>
         <groupId>com.mastfrog</groupId>
-<<<<<<< HEAD
-        <version>1.6.2-netty-5</version>
-=======
-        <version>1.6.3</version>
->>>>>>> 84b74d36
+        <version>1.6.3-netty-5</version>
         <relativePath/>
     </parent>
 
