/*
 * The MIT License
 *
 * Copyright 2014 Tim Boudreau.
 *
 * Permission is hereby granted, free of charge, to any person obtaining a copy
 * of this software and associated documentation files (the "Software"), to deal
 * in the Software without restriction, including without limitation the rights
 * to use, copy, modify, merge, publish, distribute, sublicense, and/or sell
 * copies of the Software, and to permit persons to whom the Software is
 * furnished to do so, subject to the following conditions:
 *
 * The above copyright notice and this permission notice shall be included in
 * all copies or substantial portions of the Software.
 *
 * THE SOFTWARE IS PROVIDED "AS IS", WITHOUT WARRANTY OF ANY KIND, EXPRESS OR
 * IMPLIED, INCLUDING BUT NOT LIMITED TO THE WARRANTIES OF MERCHANTABILITY,
 * FITNESS FOR A PARTICULAR PURPOSE AND NONINFRINGEMENT. IN NO EVENT SHALL THE
 * AUTHORS OR COPYRIGHT HOLDERS BE LIABLE FOR ANY CLAIM, DAMAGES OR OTHER
 * LIABILITY, WHETHER IN AN ACTION OF CONTRACT, TORT OR OTHERWISE, ARISING FROM,
 * OUT OF OR IN CONNECTION WITH THE SOFTWARE OR THE USE OR OTHER DEALINGS IN
 * THE SOFTWARE.
 */
package com.mastfrog.acteur;

import com.google.common.base.Objects;
import com.google.inject.Key;
import com.google.inject.name.Names;
import com.mastfrog.acteur.ResponseWriter.AbstractOutput;
import com.mastfrog.acteur.ResponseWriter.Output;
import com.mastfrog.acteur.ResponseWriter.Status;
import com.mastfrog.acteur.headers.HeaderValueType;
import com.mastfrog.acteur.headers.Headers;
import com.mastfrog.acteur.headers.Method;
import com.mastfrog.acteur.server.ServerModule;
import com.mastfrog.giulius.Dependencies;
import com.mastfrog.guicy.scope.ReentrantScope;
import com.mastfrog.util.Checks;
import com.mastfrog.util.Codec;
import com.mastfrog.util.Exceptions;
import io.netty.buffer.ByteBuf;
import io.netty.buffer.ByteBufAllocator;
import io.netty.channel.Channel;
import io.netty.channel.ChannelFuture;
import io.netty.channel.ChannelFutureListener;
import static io.netty.channel.ChannelFutureListener.CLOSE;
import io.netty.handler.codec.TextHeaders;
import io.netty.handler.codec.http.DefaultFullHttpResponse;
import io.netty.handler.codec.http.DefaultHttpContent;
import io.netty.handler.codec.http.DefaultHttpHeaders;
import io.netty.handler.codec.http.DefaultHttpResponse;
import io.netty.handler.codec.http.HttpHeaderNames;
import io.netty.handler.codec.http.HttpHeaderValues;
import io.netty.handler.codec.http.HttpContent;
import io.netty.handler.codec.http.HttpHeaders;
import io.netty.handler.codec.http.HttpMessage;
import io.netty.handler.codec.http.HttpResponse;
import io.netty.handler.codec.http.HttpResponseStatus;
import static io.netty.handler.codec.http.HttpResponseStatus.NOT_MODIFIED;
import io.netty.handler.codec.http.HttpVersion;
import io.netty.handler.codec.http.LastHttpContent;
import io.netty.handler.codec.http.cookie.Cookie;
import java.io.IOException;
import java.nio.charset.Charset;
import java.util.ArrayList;
import java.util.Arrays;
import java.util.Collections;
import java.util.Comparator;
import java.util.HashSet;
import java.util.Iterator;
import java.util.LinkedList;
import java.util.List;
import java.util.Map;
import java.util.Set;
import java.util.Spliterator;
import java.util.concurrent.Callable;
import java.util.concurrent.ExecutorService;
import java.util.concurrent.atomic.AtomicReference;
import java.util.function.Consumer;
import org.joda.time.Duration;

/**
 * Aggregates the set of headers and a body writer which is used to respond to
 * an HTTP request. Each Acteur has its own which will be merged into the one
 * belonging to the page if it succeeds, so Acteurs that reject a response
 * cannot have side-effects.
 *
 * @author Tim Boudreau
 */
final class ResponseImpl extends Response {

    private volatile boolean modified;
    HttpResponseStatus status;
    private final List<Entry<?>> headers = new ArrayList<Entry<?>>(2);
    private String message;
    ChannelFutureListener listener;
    private boolean chunked;
    private Duration delay;

    ResponseImpl() {
    }

    boolean isModified() {
        return modified;
    }

    void modify() {
        this.modified = true;
    }

    void merge(ResponseImpl other) {
        Checks.notNull("other", other);
        this.modified |= other.modified;
        if (other.modified) {
            for (Entry<?> e : other.headers) {
                addEntry(e);
            }
            if (other.status != null) {
                setResponseCode(other.status);
            }
            if (other.message != null) {
                setMessage(other.message);
            }
            if (other.chunked) {
                setChunked(true);
            }
            if (other.listener != null) {
                setBodyWriter(other.listener);
            }
            if (other.delay != null) {
                this.delay = other.delay;
            }
        }
    }

    private <T> void addEntry(Entry<T> e) {
        add(e.decorator, e.value);
    }

    public void setMessage(String message) {
        modify();
        this.message = message;
    }

    public void setDelay(Duration delay) {
        modify();
        this.delay = delay;
    }

    public void setResponseCode(HttpResponseStatus status) {
        modify();
        this.status = status;
    }

    public HttpResponseStatus getResponseCode() {
        return status == null ? HttpResponseStatus.OK : status;
    }

    @Override
    public void setBodyWriter(ResponseWriter writer) {
        Page p = Page.get();
        Application app = p.getApplication();
        Dependencies deps = app.getDependencies();
        HttpEvent evt = deps.getInstance(HttpEvent.class);
        Charset charset = deps.getInstance(Charset.class);
        ByteBufAllocator allocator = deps.getInstance(ByteBufAllocator.class);
        Codec mapper = deps.getInstance(Codec.class);
        Key<ExecutorService> key = Key.get(ExecutorService.class,
                Names.named(ServerModule.BACKGROUND_THREAD_POOL_NAME));
        ExecutorService svc = deps.getInstance(key);
        setWriter(writer, charset, allocator, mapper, evt, svc);
    }

    Duration getDelay() {
        return delay;
    }

    /*
    static class HackHttpHeaders implements HttpHeaders {

        private final HttpHeaders orig;

        public HackHttpHeaders(HttpHeaders orig, boolean chunked) {
            this.orig = orig;
            if (chunked) {
                orig.set(HttpHeaderNames.TRANSFER_ENCODING, HttpHeaderValues.CHUNKED);
                orig.remove(HttpHeaderNames.CONTENT_LENGTH);
            } else {
                orig.remove(HttpHeaderNames.TRANSFER_ENCODING);
            }
        }

        @Override
        public String get(CharSequence name) {
            return orig.get(name);
        }

        @Override
        public List<String> getAll(String name) {
            return orig.getAll(name);
        }

        @Override
        public List<Map.Entry<String, String>> entries() {
            return orig.entries();
        }

        @Override
        public boolean contains(CharSequence name) {
            return orig.contains(name);
        }

        @Override
        public boolean isEmpty() {
            return orig.isEmpty();
        }

        @Override
        public Set<String> names() {
            return orig.names();
        }

        @Override
        public HttpHeaders add(CharSequence name, Object value) {
            if (HttpHeaderNames.TRANSFER_ENCODING.equals(name)) {
                return this;
            }
            return orig.add(name, value);
        }

        @Override
        public HttpHeaders add(CharSequence name, Iterable<?> values) {
            if (Names.TRANSFER_ENCODING.equals(name)) {
                return this;
            }
            if (Names.CONTENT_LENGTH.equals(name)) {
                return this;
            }
            return orig.add(name, values);
        }

        @Override
        public HttpHeaders set(CharSequence name, Object value) {
            if (Names.TRANSFER_ENCODING.equals(name)) {
                return this;
            }
            if (Names.CONTENT_LENGTH.equals(name)) {
                return this;
            }
//            if (Names.CONTENT_ENCODING.equals(name) && !"true".equals(orig.get("X-Internal-Compress"))) {
//                return this;
//            }
            return orig.set(name, value);
        }

        @Override
        public HttpHeaders set(CharSequence name, Iterable<?> values) {
            if (Names.TRANSFER_ENCODING.equals(name)) {
                return this;
            }
            if (Names.CONTENT_LENGTH.equals(name)) {
                return this;
            }
            if (Names.CONTENT_ENCODING.equals(name)) {
                return this;
            }
            return orig.set(name, values);
        }

        @Override
        public HttpHeaders remove(String name) {
            if (Names.TRANSFER_ENCODING.equals(name)) {
                return this;
            }
            if (Names.CONTENT_LENGTH.equals(name)) {
                return this;
            }
            if (Names.CONTENT_ENCODING.equals(name)) {
                return this;
            }
            return orig.remove(name);
        }

        @Override
        public HttpHeaders clear() {
            return orig.clear();
        }

        @Override
        public Iterator<Map.Entry<String, String>> iterator() {
            return orig.iterator();
        }

        @Override
        public String get(String name) {
            return get((CharSequence) name);
        }

        @Override
        public boolean contains(String name) {
            return orig.contains(name);
        }

        @Override
        public HttpHeaders add(String name, Object value) {
            return add((CharSequence) name, value);
        }

        @Override
        public HttpHeaders add(String name, Iterable<?> values) {
            return add((CharSequence) name, values);
        }

        @Override
        public HttpHeaders set(String name, Object value) {
            return set((CharSequence) name, value);
        }

        @Override
        public HttpHeaders set(String name, Iterable<?> values) {
            return set((CharSequence) name, values);
        }
    }

    private static class HackHttpResponse extends DefaultHttpResponse {

        private final HttpHeaders hdrs;
        // Workaround for https://github.com/netty/netty/issues/1326

        HackHttpResponse(HttpResponseStatus status, boolean chunked) {
            super(HttpVersion.HTTP_1_1, status);
            hdrs = new HackHttpHeaders(super.headers(), chunked);
        }

        @Override
        public HttpHeaders headers() {
            return hdrs;
        }
    }
<<<<<<< HEAD
    */
    private static class HackHttpResponse extends DefaultHttpResponse {
=======
    
    private String cookieName(Object o) {
        if (o instanceof Cookie) {
            return ((Cookie) o).name();
        } else if (o instanceof io.netty.handler.codec.http.Cookie) {
            return ((io.netty.handler.codec.http.Cookie)o).name();
        } else {
            return null;
        }
    }
    
    private boolean compareCookies(Object old, Object nue) {
        return Objects.equal(cookieName(old), cookieName(nue));
    }
>>>>>>> 885691ab

        private final HttpHeaders hdrs;
        // Workaround for https://github.com/netty/netty/issues/1326

        HackHttpResponse(HttpResponseStatus status, boolean chunked) {
            super(HttpVersion.HTTP_1_1, status);
            hdrs = new HackHttpHeaders(super.headers(), chunked);
        }

        @Override
        public HttpHeaders headers() {
            return hdrs;
        }
    }
    @SuppressWarnings("unchecked")
    public <T> void add(HeaderValueType<T> decorator, T value) {
        List<Entry<?>> old = new LinkedList<>();
        // XXX set cookie!
        for (Iterator<Entry<?>> it = headers.iterator(); it.hasNext();) {
            Entry<?> e = it.next();
            // Do prune setting the same cookie twice
            if (decorator.name().equals(HttpHeaders.Names.SET_COOKIE) && e.decorator.name().equals(HttpHeaders.Names.SET_COOKIE)) {
                if (compareCookies(e.value, value)) {
                    it.remove();
                    continue;
                } else {
                    continue;
                }
            }
            if (e.match(decorator) != null) {
                old.add(e);
                it.remove();
            }
        }
        Entry<?> e = new Entry<>(decorator, value);
        // For now, special handling for Allow:
        // Longer term, should HeaderValueType.isArray() and a way to
        // coalesce
        if (!old.isEmpty() && decorator == Headers.ALLOW) {
            old.add(e);
            Set<Method> all = new HashSet<>();
            for (Entry<?> en : old) {
                Method[] m = (Method[]) en.value;
                all.addAll(Arrays.asList(m));
            }
            value = (T) all.toArray(new Method[0]);
            e = new Entry<>(decorator, value);
        }
        headers.add(e);
        modify();
    }

    public <T> T get(HeaderValueType<T> decorator) {
        for (Entry<?> e : headers) {
            HeaderValueType<T> d = e.match(decorator);
            if (d != null) {
                return d.type().cast(e.value);
            }
        }
        return null;
    }

    public void setChunked(boolean chunked) {
        this.chunked = chunked;
        modify();
    }

    <T extends ResponseWriter> void setWriter(T w, Dependencies deps, HttpEvent evt) {
//        setChunked(true);
        Charset charset = deps.getInstance(Charset.class);
        ByteBufAllocator allocator = deps.getInstance(ByteBufAllocator.class);
        Codec mapper = deps.getInstance(Codec.class);
        Key<ExecutorService> key = Key.get(ExecutorService.class, Names.named(ServerModule.BACKGROUND_THREAD_POOL_NAME));
        ExecutorService svc = deps.getInstance(key);
        setWriter(w, charset, allocator, mapper, evt, svc);
    }

    <T extends ResponseWriter> void setWriter(Class<T> w, Dependencies deps, HttpEvent evt) {
//        setChunked(true);
        Charset charset = deps.getInstance(Charset.class);
        ByteBufAllocator allocator = deps.getInstance(ByteBufAllocator.class);
        Key<ExecutorService> key = Key.get(ExecutorService.class, Names.named(ServerModule.BACKGROUND_THREAD_POOL_NAME));
        ExecutorService svc = deps.getInstance(key);
        Codec mapper = deps.getInstance(Codec.class);
        setWriter(new DynResponseWriter(w, deps), charset, allocator, mapper, evt, svc);
    }

    static class DynResponseWriter extends ResponseWriter {

        private final AtomicReference<ResponseWriter> actual = new AtomicReference<>();
        private final Callable<ResponseWriter> resp;

        public DynResponseWriter(final Class<? extends ResponseWriter> type, final Dependencies deps) {
            ReentrantScope scope = deps.getInstance(ReentrantScope.class);
            assert scope.inScope();
            resp = scope.wrap(new Callable<ResponseWriter>() {

                @Override
                public ResponseWriter call() throws Exception {
                    ResponseWriter w = actual.get();
                    if (w == null) {
                        actual.set(w = deps.getInstance(type));
                    }
                    return w;
                }
            });
        }

        @Override
        public ResponseWriter.Status write(Event<?> evt, Output out) throws Exception {
            ResponseWriter actual = resp.call();
            return actual.write(evt, out);
        }

        @Override
        public Status write(Event<?> evt, Output out, int iteration) throws Exception {
            ResponseWriter actual = resp.call();
            return actual.write(evt, out, iteration);
        }
    }

    static boolean isKeepAlive(Event<?> evt) {
        return evt instanceof HttpEvent ? ((HttpEvent) evt).isKeepAlive() : false;
    }

    void setWriter(ResponseWriter w, Charset charset, ByteBufAllocator allocator, Codec mapper, Event<?> evt, ExecutorService svc) {
        setBodyWriter(new ResponseWriterListener(evt, w, charset, allocator,
                mapper, chunked, !isKeepAlive(evt), svc));
    }

    private static final class ResponseWriterListener extends AbstractOutput implements ChannelFutureListener {

        private volatile ChannelFuture future;
        private volatile int callCount = 0;
        private final boolean chunked;
        private final ResponseWriter writer;
        private final boolean shouldClose;
        private final Event<?> evt;
        private final ExecutorService svc;

        public ResponseWriterListener(Event<?> evt, ResponseWriter writer, Charset charset,
                ByteBufAllocator allocator, Codec mapper, boolean chunked,
                boolean shouldClose, ExecutorService svc) {
            super(charset, allocator, mapper);
            this.chunked = chunked;
            this.writer = writer;
            this.shouldClose = shouldClose;
            this.evt = evt;
            this.svc = svc;
        }

        public Channel channel() {
            if (future == null) {
                throw new IllegalStateException("No future -> no channel");
            }
            return future.channel();
        }

        @Override
        public Output write(ByteBuf buf) throws IOException {
            assert future != null;
            if (chunked) {
                future = future.channel().writeAndFlush(new DefaultHttpContent(buf));
            } else {
                future = future.channel().writeAndFlush(buf);
            }
            return this;
        }

        volatile boolean inOperationComplete;
        volatile int entryCount = 0;

        @Override
        public void operationComplete(final ChannelFuture future) throws Exception {
            try {
                // See https://github.com/netty/netty/issues/2415 for why this is needed
                if (entryCount > 0) {
                    svc.submit(new Runnable() {
                        @Override
                        public void run() {
                            try {
                                operationComplete(future);
                            } catch (Exception ex) {
                                Exceptions.chuck(ex);
                            }
                        }
                    });
                    return;
                }
                entryCount++;
                Callable<Void> c = new Callable<Void>() {
                    @Override
                    public Void call() throws Exception {
                        inOperationComplete = true;
                        try {
                            ResponseWriterListener.this.future = future;
                            ResponseWriter.Status status = writer.write(evt, ResponseWriterListener.this, callCount++);
                            if (status.isCallback()) {
                                ResponseWriterListener.this.future = ResponseWriterListener.this.future.addListener(ResponseWriterListener.this);
                            } else if (status == Status.DONE) {
                                if (chunked) {
                                    ResponseWriterListener.this.future = ResponseWriterListener.this.future.channel().writeAndFlush(LastHttpContent.EMPTY_LAST_CONTENT);
                                }
                                if (shouldClose) {
                                    ResponseWriterListener.this.future = ResponseWriterListener.this.future.addListener(CLOSE);
                                }
                            }
                        } finally {
                            inOperationComplete = false;
                        }
                        return null;
                    }
                };
                if (!inOperationComplete) {
                    c.call();
                } else {
                    svc.submit(c);
                }
            } finally {
                entryCount--;
            }
        }

        @Override
        public ChannelFuture future() {
            return future;
        }

        @Override
        public Output write(HttpContent chunk) throws IOException {
            if (!chunked) {
                ResponseWriterListener.this.future = ResponseWriterListener.this.future.channel().writeAndFlush(chunk.content());
            } else {
                ResponseWriterListener.this.future = ResponseWriterListener.this.future.channel().writeAndFlush(chunk);
            }
            return this;
        }
    }

    /**
     * Set a ChannelFutureListener which will be called after headers are
     * written and flushed to the socket; prefer
     * <code>setResponseWriter()</code> to this method unless you are not using
     * chunked encoding and want to stream your response (in which case, be sure
     * to setChunked(false) or you will have encoding errors).
     *
     * @param listener
     */
    public void setBodyWriter(ChannelFutureListener listener) {
        if (this.listener != null) {
            throw new IllegalStateException("Listener already set to " + this.listener);
        }
        this.listener = listener;
    }

    public String getMessage() {
        return message;
    }

    final boolean canHaveBody(HttpResponseStatus status) {
        switch (status.code()) {
            case 204:
            case 205:
            case 304:
                return false;
            default:
                return true;
        }
    }

    public HttpResponse toResponse(Event<?> evt, Charset charset) {
        if (!canHaveBody(getResponseCode()) && (message != null || listener != null)) {
            if (listener != ChannelFutureListener.CLOSE) {
                System.err.println(evt
                        + " attempts to attach a body to " + getResponseCode()
                        + " which cannot have one: " + message
                        + " - " + listener);
            }
        }
        String msg = getMessage();
        HttpResponse resp;
        if (msg != null) {
            ByteBuf buf = evt.getChannel().alloc().buffer(msg.length());
            buf.writeBytes(msg.getBytes(charset));
            long size = buf.readableBytes();
            add(Headers.CONTENT_LENGTH, size);
            DefaultFullHttpResponse r = new DefaultFullHttpResponse(
                    HttpVersion.HTTP_1_1, getResponseCode(), buf);
            resp = r;
        } else {
            resp = new HackHttpResponse(getResponseCode(), this.status == NOT_MODIFIED ? false : chunked);
        }
        for (Entry<?> e : headers) {
            // Remove things which cause problems for non-modified responses -
            // browsers will hold the connection open regardless
            if (this.status == NOT_MODIFIED) {
                if (e.decorator == Headers.CONTENT_LENGTH) {
                    continue;
                } else if (HttpHeaderNames.CONTENT_ENCODING.equals(e.decorator.name())) {
                    continue;
                } else if (Headers.TRANSFER_ENCODING.name().equals(e.decorator.name())) {
                    continue;
                }
            }
            e.write(resp);
        }
        // Ensure a 0 content length is present for items with no content
        if (message == null && listener == null && resp.headers() instanceof HackHttpHeaders) {
            HttpHeaders hdrs = ((HackHttpHeaders)resp.headers()).orig;
            hdrs.setLong(Headers.CONTENT_LENGTH.name().toString(), 0L);
            hdrs.remove(Headers.TRANSFER_ENCODING.name().toString());
            hdrs.remove(Headers.CONTENT_ENCODING.name().toString());
        }
        return resp;
    }

    ChannelFuture sendMessage(Event<?> evt, ChannelFuture future, HttpMessage resp) {
        if (listener != null) {
            future = future.addListener(listener);
            return future;
        } else if (!isKeepAlive(evt)) {
            future = future.addListener(ChannelFutureListener.CLOSE);
        }
        return future;
    }

    @Override
    public String toString() {
        return "Response{" + "modified=" + modified + ", status=" + status + ", headers=" + headers + ", message=" + message + ", listener=" + listener + ", chunked=" + chunked + " has listener " + (this.listener != null) + '}';
    }

    private static final class Entry<T> {

        private final HeaderValueType<T> decorator;
        private final T value;

        Entry(HeaderValueType<T> decorator, T value) {
            Checks.notNull("decorator", decorator);
            Checks.notNull(decorator.name().toString(), value);
            this.decorator = decorator;
            this.value = value;
        }

        public void decorate(HttpMessage msg) {
            msg.headers().setObject(decorator.name(), value);
        }

        public void write(HttpMessage msg) {
            Headers.write(decorator, value, msg);
        }

        @Override
        public String toString() {
            return decorator.name() + ": " + decorator.toString(value);
        }

        @Override
        public int hashCode() {
            return decorator.name().hashCode();
        }

        @Override
        public boolean equals(Object o) {
            return o instanceof Entry<?> && ((Entry<?>) o).decorator.name().equals(decorator.name());
        }

        @SuppressWarnings({"unchecked"})
        public <R> HeaderValueType<R> match(HeaderValueType<R> decorator) {
            if (decorator == this.decorator) {
                return (HeaderValueType<R>) this.decorator;
            }
            if (this.decorator.name().equals(decorator.name())
                    && this.decorator.type().equals(decorator.type())) {
                return decorator;
            }
            return null;
        }
    }
}<|MERGE_RESOLUTION|>--- conflicted
+++ resolved
@@ -44,15 +44,12 @@
 import io.netty.channel.ChannelFuture;
 import io.netty.channel.ChannelFutureListener;
 import static io.netty.channel.ChannelFutureListener.CLOSE;
-import io.netty.handler.codec.TextHeaders;
 import io.netty.handler.codec.http.DefaultFullHttpResponse;
 import io.netty.handler.codec.http.DefaultHttpContent;
-import io.netty.handler.codec.http.DefaultHttpHeaders;
 import io.netty.handler.codec.http.DefaultHttpResponse;
-import io.netty.handler.codec.http.HttpHeaderNames;
-import io.netty.handler.codec.http.HttpHeaderValues;
 import io.netty.handler.codec.http.HttpContent;
 import io.netty.handler.codec.http.HttpHeaders;
+import io.netty.handler.codec.http.HttpHeaderNames;
 import io.netty.handler.codec.http.HttpMessage;
 import io.netty.handler.codec.http.HttpResponse;
 import io.netty.handler.codec.http.HttpResponseStatus;
@@ -64,19 +61,15 @@
 import java.nio.charset.Charset;
 import java.util.ArrayList;
 import java.util.Arrays;
-import java.util.Collections;
-import java.util.Comparator;
 import java.util.HashSet;
 import java.util.Iterator;
 import java.util.LinkedList;
 import java.util.List;
 import java.util.Map;
 import java.util.Set;
-import java.util.Spliterator;
 import java.util.concurrent.Callable;
 import java.util.concurrent.ExecutorService;
 import java.util.concurrent.atomic.AtomicReference;
-import java.util.function.Consumer;
 import org.joda.time.Duration;
 
 /**
@@ -183,15 +176,15 @@
         public HackHttpHeaders(HttpHeaders orig, boolean chunked) {
             this.orig = orig;
             if (chunked) {
-                orig.set(HttpHeaderNames.TRANSFER_ENCODING, HttpHeaderValues.CHUNKED);
-                orig.remove(HttpHeaderNames.CONTENT_LENGTH);
+                orig.set(Names.TRANSFER_ENCODING, Values.CHUNKED);
+                orig.remove(Names.CONTENT_LENGTH);
             } else {
-                orig.remove(HttpHeaderNames.TRANSFER_ENCODING);
-            }
-        }
-
-        @Override
-        public String get(CharSequence name) {
+                orig.remove(Names.TRANSFER_ENCODING);
+            }
+        }
+
+        @Override
+        public String get(String name) {
             return orig.get(name);
         }
 
@@ -206,7 +199,7 @@
         }
 
         @Override
-        public boolean contains(CharSequence name) {
+        public boolean contains(String name) {
             return orig.contains(name);
         }
 
@@ -216,20 +209,20 @@
         }
 
         @Override
-        public Set<String> names() {
+        public Set<CharSequence> names() {
             return orig.names();
         }
 
         @Override
-        public HttpHeaders add(CharSequence name, Object value) {
-            if (HttpHeaderNames.TRANSFER_ENCODING.equals(name)) {
+        public HttpHeaders add(String name, Object value) {
+            if (Names.TRANSFER_ENCODING.equals(name)) {
                 return this;
             }
             return orig.add(name, value);
         }
 
         @Override
-        public HttpHeaders add(CharSequence name, Iterable<?> values) {
+        public HttpHeaders add(String name, Iterable<?> values) {
             if (Names.TRANSFER_ENCODING.equals(name)) {
                 return this;
             }
@@ -240,7 +233,7 @@
         }
 
         @Override
-        public HttpHeaders set(CharSequence name, Object value) {
+        public HttpHeaders set(String name, Object value) {
             if (Names.TRANSFER_ENCODING.equals(name)) {
                 return this;
             }
@@ -254,7 +247,7 @@
         }
 
         @Override
-        public HttpHeaders set(CharSequence name, Iterable<?> values) {
+        public HttpHeaders set(String name, Iterable<?> values) {
             if (Names.TRANSFER_ENCODING.equals(name)) {
                 return this;
             }
@@ -337,16 +330,10 @@
             return hdrs;
         }
     }
-<<<<<<< HEAD
     */
-    private static class HackHttpResponse extends DefaultHttpResponse {
-=======
-    
     private String cookieName(Object o) {
         if (o instanceof Cookie) {
             return ((Cookie) o).name();
-        } else if (o instanceof io.netty.handler.codec.http.Cookie) {
-            return ((io.netty.handler.codec.http.Cookie)o).name();
         } else {
             return null;
         }
@@ -355,21 +342,7 @@
     private boolean compareCookies(Object old, Object nue) {
         return Objects.equal(cookieName(old), cookieName(nue));
     }
->>>>>>> 885691ab
-
-        private final HttpHeaders hdrs;
-        // Workaround for https://github.com/netty/netty/issues/1326
-
-        HackHttpResponse(HttpResponseStatus status, boolean chunked) {
-            super(HttpVersion.HTTP_1_1, status);
-            hdrs = new HackHttpHeaders(super.headers(), chunked);
-        }
-
-        @Override
-        public HttpHeaders headers() {
-            return hdrs;
-        }
-    }
+
     @SuppressWarnings("unchecked")
     public <T> void add(HeaderValueType<T> decorator, T value) {
         List<Entry<?>> old = new LinkedList<>();
@@ -377,7 +350,7 @@
         for (Iterator<Entry<?>> it = headers.iterator(); it.hasNext();) {
             Entry<?> e = it.next();
             // Do prune setting the same cookie twice
-            if (decorator.name().equals(HttpHeaders.Names.SET_COOKIE) && e.decorator.name().equals(HttpHeaders.Names.SET_COOKIE)) {
+            if (HttpHeaderNames.SET_COOKIE.equals(decorator.name())) {
                 if (compareCookies(e.value, value)) {
                     it.remove();
                     continue;
