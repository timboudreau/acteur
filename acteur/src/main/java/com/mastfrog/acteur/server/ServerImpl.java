--- conflicted
+++ resolved
@@ -52,7 +52,6 @@
 import java.net.InetSocketAddress;
 import java.util.Date;
 import java.util.concurrent.CountDownLatch;
-import java.util.concurrent.Executor;
 import java.util.concurrent.ThreadFactory;
 import java.util.concurrent.TimeUnit;
 import java.util.logging.Level;
@@ -182,32 +181,13 @@
             }
         }
     }
-    
-    static class TFExecutor implements Executor {
-        private final ThreadFactory tf;
-
-        public TFExecutor(ThreadFactory tf) {
-            this.tf = tf;
-        }
-
-        @Override
-        public void execute(Runnable r) {
-            tf.newThread(r).start();
-        }
-        
-    }
 
     private class ServerControlImpl implements ServerControl, Runnable, ChannelFutureListener {
 
         private Channel localChannel;
 
-<<<<<<< HEAD
-        private final NioEventLoopGroup events = new NioEventLoopGroup(eventThreadCount.get(), new TFExecutor(eventThreadFactory));
-        private final NioEventLoopGroup workers = new NioEventLoopGroup(workerThreadCount.get(), new TFExecutor(workerThreadFactory));
-=======
         private final EventLoopGroup events = new NioEventLoopGroup(eventThreadCount.get(), eventThreadFactory);
         private final EventLoopGroup workers = new NioEventLoopGroup(workerThreadCount.get(), workerThreadFactory);
->>>>>>> 745aa63a
         private final int port;
         private final CountDownLatch afterStart;
         private final CountDownLatch waitClose = new CountDownLatch(1);
