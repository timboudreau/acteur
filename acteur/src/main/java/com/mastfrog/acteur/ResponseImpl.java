/*
 * The MIT License
 *
 * Copyright 2014 Tim Boudreau.
 *
 * Permission is hereby granted, free of charge, to any person obtaining a copy
 * of this software and associated documentation files (the "Software"), to deal
 * in the Software without restriction, including without limitation the rights
 * to use, copy, modify, merge, publish, distribute, sublicense, and/or sell
 * copies of the Software, and to permit persons to whom the Software is
 * furnished to do so, subject to the following conditions:
 *
 * The above copyright notice and this permission notice shall be included in
 * all copies or substantial portions of the Software.
 *
 * THE SOFTWARE IS PROVIDED "AS IS", WITHOUT WARRANTY OF ANY KIND, EXPRESS OR
 * IMPLIED, INCLUDING BUT NOT LIMITED TO THE WARRANTIES OF MERCHANTABILITY,
 * FITNESS FOR A PARTICULAR PURPOSE AND NONINFRINGEMENT. IN NO EVENT SHALL THE
 * AUTHORS OR COPYRIGHT HOLDERS BE LIABLE FOR ANY CLAIM, DAMAGES OR OTHER
 * LIABILITY, WHETHER IN AN ACTION OF CONTRACT, TORT OR OTHERWISE, ARISING FROM,
 * OUT OF OR IN CONNECTION WITH THE SOFTWARE OR THE USE OR OTHER DEALINGS IN
 * THE SOFTWARE.
 */
package com.mastfrog.acteur;

import com.google.inject.Key;
import com.google.inject.name.Names;
import com.mastfrog.acteur.ResponseWriter.AbstractOutput;
import com.mastfrog.acteur.ResponseWriter.Output;
import com.mastfrog.acteur.ResponseWriter.Status;
import com.mastfrog.acteur.headers.HeaderValueType;
import com.mastfrog.acteur.headers.Headers;
import com.mastfrog.acteur.headers.Method;
import com.mastfrog.acteur.server.ServerModule;
import com.mastfrog.giulius.Dependencies;
import com.mastfrog.guicy.scope.ReentrantScope;
import com.mastfrog.util.Checks;
import com.mastfrog.util.Codec;
import com.mastfrog.util.Exceptions;
import io.netty.buffer.ByteBuf;
import io.netty.buffer.ByteBufAllocator;
import io.netty.channel.Channel;
import io.netty.channel.ChannelFuture;
import io.netty.channel.ChannelFutureListener;
import static io.netty.channel.ChannelFutureListener.CLOSE;
import io.netty.handler.codec.TextHeaders;
import io.netty.handler.codec.http.DefaultFullHttpResponse;
import io.netty.handler.codec.http.DefaultHttpContent;
import io.netty.handler.codec.http.DefaultHttpHeaders;
import io.netty.handler.codec.http.DefaultHttpResponse;
<<<<<<< HEAD
import io.netty.handler.codec.http.HttpHeaderNames;
import io.netty.handler.codec.http.HttpHeaderValues;
=======
import io.netty.handler.codec.http.HttpContent;
>>>>>>> 745aa63a
import io.netty.handler.codec.http.HttpHeaders;
import io.netty.handler.codec.http.HttpMessage;
import io.netty.handler.codec.http.HttpResponse;
import io.netty.handler.codec.http.HttpResponseStatus;
import static io.netty.handler.codec.http.HttpResponseStatus.NOT_MODIFIED;
import io.netty.handler.codec.http.HttpVersion;
import io.netty.handler.codec.http.LastHttpContent;
import java.io.IOException;
import java.nio.charset.Charset;
import java.util.ArrayList;
import java.util.Arrays;
<<<<<<< HEAD
import java.util.Collections;
import java.util.Comparator;
=======
>>>>>>> 745aa63a
import java.util.HashSet;
import java.util.Iterator;
import java.util.LinkedList;
import java.util.List;
import java.util.Map;
import java.util.Set;
import java.util.Spliterator;
import java.util.concurrent.Callable;
import java.util.concurrent.ExecutorService;
import java.util.concurrent.atomic.AtomicReference;
import java.util.function.Consumer;
import org.joda.time.Duration;

/**
 * Aggregates the set of headers and a body writer which is used to respond to
 * an HTTP request. Each Acteur has its own which will be merged into the one
 * belonging to the page if it succeeds, so Acteurs that reject a response
 * cannot have side-effects.
 *
 * @author Tim Boudreau
 */
final class ResponseImpl extends Response {

    private volatile boolean modified;
    HttpResponseStatus status;
    private final List<Entry<?>> headers = new ArrayList<Entry<?>>(2);
    private String message;
    ChannelFutureListener listener;
    private boolean chunked;
    private Duration delay;

    ResponseImpl() {
    }

    boolean isModified() {
        return modified;
    }

    void modify() {
        this.modified = true;
    }

    void merge(ResponseImpl other) {
        Checks.notNull("other", other);
        this.modified |= other.modified;
        if (other.modified) {
            for (Entry<?> e : other.headers) {
                addEntry(e);
            }
            if (other.status != null) {
                setResponseCode(other.status);
            }
            if (other.message != null) {
                setMessage(other.message);
            }
            if (other.chunked) {
                setChunked(true);
            }
            if (other.listener != null) {
                setBodyWriter(other.listener);
            }
            if (other.delay != null) {
                this.delay = other.delay;
            }
        }
    }

    private <T> void addEntry(Entry<T> e) {
        add(e.decorator, e.value);
    }

    public void setMessage(String message) {
        modify();
        this.message = message;
    }

    public void setDelay(Duration delay) {
        modify();
        this.delay = delay;
    }

    public void setResponseCode(HttpResponseStatus status) {
        modify();
        this.status = status;
    }

    public HttpResponseStatus getResponseCode() {
        return status == null ? HttpResponseStatus.OK : status;
    }

    @Override
    public void setBodyWriter(ResponseWriter writer) {
        Page p = Page.get();
        Application app = p.getApplication();
        Dependencies deps = app.getDependencies();
        HttpEvent evt = deps.getInstance(HttpEvent.class);
        Charset charset = deps.getInstance(Charset.class);
        ByteBufAllocator allocator = deps.getInstance(ByteBufAllocator.class);
        Codec mapper = deps.getInstance(Codec.class);
        Key<ExecutorService> key = Key.get(ExecutorService.class,
                Names.named(ServerModule.BACKGROUND_THREAD_POOL_NAME));
        ExecutorService svc = deps.getInstance(key);
        setWriter(writer, charset, allocator, mapper, evt, svc);
    }

    Duration getDelay() {
        return delay;
    }

/*
    static class HackHttpHeaders implements HttpHeaders {

        private final HttpHeaders orig;

        public HackHttpHeaders(HttpHeaders orig, boolean chunked) {
            this.orig = orig;
            if (chunked) {
                orig.set(HttpHeaderNames.TRANSFER_ENCODING, HttpHeaderValues.CHUNKED);
                orig.remove(HttpHeaderNames.CONTENT_LENGTH);
            } else {
                orig.remove(HttpHeaderNames.TRANSFER_ENCODING);
            }
        }

        @Override
        public String get(CharSequence name) {
            return orig.get(name);
        }

        @Override
        public List<Map.Entry<CharSequence, CharSequence>> entries() {
            return orig.entries();
        }

        @Override
        public boolean contains(CharSequence name) {
            return orig.contains(name);
        }

        @Override
        public boolean isEmpty() {
            return orig.isEmpty();
        }

        @Override
        public Set<CharSequence> names() {
            return orig.names();
        }

        @Override
        public HttpHeaders add(CharSequence name, Object value) {
            if (HttpHeaderNames.TRANSFER_ENCODING.equals(name)) {
                return this;
            }
            return orig.add(name, value);
        }

        @Override
        public HttpHeaders add(CharSequence name, Iterable<?> values) {
            if (Names.TRANSFER_ENCODING.equals(name)) {
                return this;
            }
            if (Names.CONTENT_LENGTH.equals(name)) {
                return this;
            }
            return orig.add(name, values);
        }

        @Override
        public HttpHeaders set(CharSequence name, Object value) {
            if (Names.TRANSFER_ENCODING.equals(name)) {
                return this;
            }
            if (Names.CONTENT_LENGTH.equals(name)) {
                return this;
            }
//            if (Names.CONTENT_ENCODING.equals(name) && !"true".equals(orig.get("X-Internal-Compress"))) {
//                return this;
//            }
            return orig.set(name, value);
        }

        @Override
        public HttpHeaders set(CharSequence name, Iterable<?> values) {
            if (Names.TRANSFER_ENCODING.equals(name)) {
                return this;
            }
            if (Names.CONTENT_LENGTH.equals(name)) {
                return this;
            }
            if (Names.CONTENT_ENCODING.equals(name)) {
                return this;
            }
            return orig.set(name, values);
        }

        @Override
        public HttpHeaders remove(String name) {
            if (Names.TRANSFER_ENCODING.equals(name)) {
                return this;
            }
            if (Names.CONTENT_LENGTH.equals(name)) {
                return this;
            }
            if (Names.CONTENT_ENCODING.equals(name)) {
                return this;
            }
            return orig.remove(name);
        }

        @Override
        public HttpHeaders clear() {
            return orig.clear();
        }

        @Override
        public Iterator<Map.Entry<String, String>> iterator() {
            return orig.iterator();
        }

        @Override
        public String get(String name) {
            return get((CharSequence) name);
        }

        @Override
        public List<String> getAll(String name) {
            return orig.getAll(name);
        }

        @Override
        public boolean contains(String name) {
            return orig.contains(name);
        }

        @Override
        public HttpHeaders add(String name, Object value) {
            return add((CharSequence) name, value);
        }

        @Override
        public HttpHeaders add(String name, Iterable<?> values) {
            return add((CharSequence) name, values);
        }

        @Override
        public HttpHeaders set(String name, Object value) {
            return set((CharSequence) name, value);
        }

        @Override
        public HttpHeaders set(String name, Iterable<?> values) {
            return set((CharSequence) name, values);
        }
    }
    */

    private static class HackHttpResponse extends DefaultHttpResponse {

        private final HttpHeaders hdrs;
        // Workaround for https://github.com/netty/netty/issues/1326

        HackHttpResponse(HttpResponseStatus status, boolean chunked) {
            super(HttpVersion.HTTP_1_1, status);
            hdrs = new HackHttpHeaders(super.headers(), chunked);
        }

        @Override
        public HttpHeaders headers() {
            return hdrs;
        }
    }

    @SuppressWarnings("unchecked")
    public <T> void add(HeaderValueType<T> decorator, T value) {
        List<Entry<?>> old = new LinkedList<>();
        // XXX set cookie!
        for (Iterator<Entry<?>> it = headers.iterator(); it.hasNext();) {
            Entry<?> e = it.next();
            if (e.decorator.equals(Headers.SET_COOKIE)) {
                continue;
            }
            if (e.match(decorator) != null) {
                old.add(e);
                it.remove();
            }
        }
        Entry<?> e = new Entry<>(decorator, value);
        // For now, special handling for Allow:
        // Longer term, should HeaderValueType.isArray() and a way to
        // coalesce
        if (!old.isEmpty() && decorator == Headers.ALLOW) {
            old.add(e);
            Set<Method> all = new HashSet<>();
            for (Entry<?> en : old) {
                Method[] m = (Method[]) en.value;
                all.addAll(Arrays.asList(m));
            }
            value = (T) all.toArray(new Method[0]);
            e = new Entry<>(decorator, value);
        }
        headers.add(e);
        modify();
    }

    public <T> T get(HeaderValueType<T> decorator) {
        for (Entry<?> e : headers) {
            HeaderValueType<T> d = e.match(decorator);
            if (d != null) {
                return d.type().cast(e.value);
            }
        }
        return null;
    }

    public void setChunked(boolean chunked) {
        this.chunked = chunked;
        modify();
    }

    <T extends ResponseWriter> void setWriter(T w, Dependencies deps, HttpEvent evt) {
//        setChunked(true);
        Charset charset = deps.getInstance(Charset.class);
        ByteBufAllocator allocator = deps.getInstance(ByteBufAllocator.class);
        Codec mapper = deps.getInstance(Codec.class);
        Key<ExecutorService> key = Key.get(ExecutorService.class, Names.named(ServerModule.BACKGROUND_THREAD_POOL_NAME));
        ExecutorService svc = deps.getInstance(key);
        setWriter(w, charset, allocator, mapper, evt, svc);
    }

    <T extends ResponseWriter> void setWriter(Class<T> w, Dependencies deps, HttpEvent evt) {
//        setChunked(true);
        Charset charset = deps.getInstance(Charset.class);
        ByteBufAllocator allocator = deps.getInstance(ByteBufAllocator.class);
        Key<ExecutorService> key = Key.get(ExecutorService.class, Names.named(ServerModule.BACKGROUND_THREAD_POOL_NAME));
        ExecutorService svc = deps.getInstance(key);
        Codec mapper = deps.getInstance(Codec.class);
        setWriter(new DynResponseWriter(w, deps), charset, allocator, mapper, evt, svc);
    }

    static class DynResponseWriter extends ResponseWriter {

        private final AtomicReference<ResponseWriter> actual = new AtomicReference<>();
        private final Callable<ResponseWriter> resp;

        public DynResponseWriter(final Class<? extends ResponseWriter> type, final Dependencies deps) {
            ReentrantScope scope = deps.getInstance(ReentrantScope.class);
            assert scope.inScope();
            resp = scope.wrap(new Callable<ResponseWriter>() {

                @Override
                public ResponseWriter call() throws Exception {
                    ResponseWriter w = actual.get();
                    if (w == null) {
                        actual.set(w = deps.getInstance(type));
                    }
                    return w;
                }
            });
        }

        @Override
        public ResponseWriter.Status write(Event<?> evt, Output out) throws Exception {
            ResponseWriter actual = resp.call();
            return actual.write(evt, out);
        }

        @Override
        public Status write(Event<?> evt, Output out, int iteration) throws Exception {
            ResponseWriter actual = resp.call();
            return actual.write(evt, out, iteration);
        }
    }

    static boolean isKeepAlive(Event<?> evt) {
        return evt instanceof HttpEvent ? ((HttpEvent) evt).isKeepAlive() : false;
    }

    void setWriter(ResponseWriter w, Charset charset, ByteBufAllocator allocator, Codec mapper, Event<?> evt, ExecutorService svc) {
        setBodyWriter(new ResponseWriterListener(evt, w, charset, allocator,
                mapper, chunked, !isKeepAlive(evt), svc));
    }

    private static final class ResponseWriterListener extends AbstractOutput implements ChannelFutureListener {

        private volatile ChannelFuture future;
        private volatile int callCount = 0;
        private final boolean chunked;
        private final ResponseWriter writer;
        private final boolean shouldClose;
        private final Event<?> evt;
        private final ExecutorService svc;

        public ResponseWriterListener(Event<?> evt, ResponseWriter writer, Charset charset,
                ByteBufAllocator allocator, Codec mapper, boolean chunked,
                boolean shouldClose, ExecutorService svc) {
            super(charset, allocator, mapper);
            this.chunked = chunked;
            this.writer = writer;
            this.shouldClose = shouldClose;
            this.evt = evt;
            this.svc = svc;
        }

        public Channel channel() {
            if (future == null) {
                throw new IllegalStateException("No future -> no channel");
            }
            return future.channel();
        }

        @Override
        public Output write(ByteBuf buf) throws IOException {
            assert future != null;
            if (chunked) {
                future = future.channel().writeAndFlush(new DefaultHttpContent(buf));
            } else {
                future = future.channel().writeAndFlush(buf);
            }
            return this;
        }

        volatile boolean inOperationComplete;
        volatile int entryCount = 0;

        @Override
        public void operationComplete(final ChannelFuture future) throws Exception {
            try {
                // See https://github.com/netty/netty/issues/2415 for why this is needed
                if (entryCount > 0) {
                    svc.submit(new Runnable() {
                        @Override
                        public void run() {
                            try {
                                operationComplete(future);
                            } catch (Exception ex) {
                                Exceptions.chuck(ex);
                            }
                        }
                    });
                    return;
                }
                entryCount++;
                Callable<Void> c = new Callable<Void>() {
                    @Override
                    public Void call() throws Exception {
                        inOperationComplete = true;
                        try {
                            ResponseWriterListener.this.future = future;
                            ResponseWriter.Status status = writer.write(evt, ResponseWriterListener.this, callCount++);
                            if (status.isCallback()) {
                                ResponseWriterListener.this.future = ResponseWriterListener.this.future.addListener(ResponseWriterListener.this);
                            } else if (status == Status.DONE) {
                                if (chunked) {
                                    ResponseWriterListener.this.future = ResponseWriterListener.this.future.channel().writeAndFlush(LastHttpContent.EMPTY_LAST_CONTENT);
                                }
                                if (shouldClose) {
                                    ResponseWriterListener.this.future = ResponseWriterListener.this.future.addListener(CLOSE);
                                }
                            }
                        } finally {
                            inOperationComplete = false;
                        }
                        return null;
                    }
                };
                if (!inOperationComplete) {
                    c.call();
                } else {
                    svc.submit(c);
                }
            } finally {
                entryCount--;
            }
        }

        @Override
        public ChannelFuture future() {
            return future;
        }

        @Override
        public Output write(HttpContent chunk) throws IOException {
            if (!chunked) {
                ResponseWriterListener.this.future = ResponseWriterListener.this.future.channel().writeAndFlush(chunk.content());
            } else {
                ResponseWriterListener.this.future = ResponseWriterListener.this.future.channel().writeAndFlush(chunk);
            }
            return this;
        }
    }

    /**
     * Set a ChannelFutureListener which will be called after headers are
     * written and flushed to the socket; prefer
     * <code>setResponseWriter()</code> to this method unless you are not using
     * chunked encoding and want to stream your response (in which case, be sure
     * to setChunked(false) or you will have encoding errors).
     *
     * @param listener
     */
    public void setBodyWriter(ChannelFutureListener listener) {
        if (this.listener != null) {
            throw new IllegalStateException("Listener already set to " + this.listener);
        }
        this.listener = listener;
    }

    public String getMessage() {
        return message;
    }

    final boolean canHaveBody(HttpResponseStatus status) {
        switch (status.code()) {
            case 204:
            case 205:
            case 304:
                return false;
            default:
                return true;
        }
    }

    public HttpResponse toResponse(Event<?> evt, Charset charset) {
        if (!canHaveBody(getResponseCode()) && (message != null || listener != null)) {
            if (listener != ChannelFutureListener.CLOSE) {
                System.err.println(evt
                        + " attempts to attach a body to " + getResponseCode()
                        + " which cannot have one: " + message
                        + " - " + listener);
            }
        }
        String msg = getMessage();
        HttpResponse resp;
        if (msg != null) {
            ByteBuf buf = evt.getChannel().alloc().buffer(msg.length());
            buf.writeBytes(msg.getBytes(charset));
            long size = buf.readableBytes();
            add(Headers.CONTENT_LENGTH, size);
            DefaultFullHttpResponse r = new DefaultFullHttpResponse(
                    HttpVersion.HTTP_1_1, getResponseCode(), buf);
            resp = r;
        } else {
            resp = new HackHttpResponse(getResponseCode(), this.status == NOT_MODIFIED ? false : chunked);
        }
        for (Entry<?> e : headers) {
            // Remove things which cause problems for non-modified responses -
            // browsers will hold the connection open regardless
            if (this.status == NOT_MODIFIED) {
                if (e.decorator == Headers.CONTENT_LENGTH) {
                    continue;
                } else if (HttpHeaderNames.CONTENT_ENCODING.equals(e.decorator.name())) {
                    continue;
                } else if (Headers.TRANSFER_ENCODING.name().equals(e.decorator.name())) {
                    continue;
                }
            }
            e.write(resp);
        }
        // Ensure a 0 content length is present for items with no content
        if (message == null && listener == null && resp.headers() instanceof HackHttpHeaders) {
            HttpHeaders hdrs = ((HackHttpHeaders)resp.headers()).orig;
            hdrs.setLong(Headers.CONTENT_LENGTH.name().toString(), 0L);
            hdrs.remove(Headers.TRANSFER_ENCODING.name().toString());
            hdrs.remove(Headers.CONTENT_ENCODING.name().toString());
        }
        return resp;
    }

    ChannelFuture sendMessage(Event<?> evt, ChannelFuture future, HttpMessage resp) {
        if (listener != null) {
            future = future.addListener(listener);
            return future;
        } else if (!isKeepAlive(evt)) {
            future = future.addListener(ChannelFutureListener.CLOSE);
        }
        return future;
    }

    @Override
    public String toString() {
        return "Response{" + "modified=" + modified + ", status=" + status + ", headers=" + headers + ", message=" + message + ", listener=" + listener + ", chunked=" + chunked + " has listener " + (this.listener != null) + '}';
    }

    private static final class Entry<T> {

        private final HeaderValueType<T> decorator;
        private final T value;

        Entry(HeaderValueType<T> decorator, T value) {
            Checks.notNull("decorator", decorator);
//            assert value == null || decorator.type().isInstance(value) :
//                    value + " of type " + value.getClass() + " is not a " + decorator.type();
            this.decorator = decorator;
            this.value = value;
        }

        public void decorate(HttpMessage msg) {
            msg.headers().setObject(decorator.name(), value);
        }

        public void write(HttpMessage msg) {
            Headers.write(decorator, value, msg);
        }

        @Override
        public String toString() {
            return decorator.name() + ": " + decorator.toString(value);
        }

        @Override
        public int hashCode() {
            return decorator.name().hashCode();
        }

        @Override
        public boolean equals(Object o) {
            return o instanceof Entry<?> && ((Entry<?>) o).decorator.name().equals(decorator.name());
        }

        @SuppressWarnings({"unchecked"})
        public <R> HeaderValueType<R> match(HeaderValueType<R> decorator) {
            if (decorator == this.decorator) {
                return (HeaderValueType<R>) this.decorator;
            }
            if (this.decorator.name().equals(decorator.name())
                    && this.decorator.type().equals(decorator.type())) {
                return decorator;
            }
            return null;
        }
    }
}<|MERGE_RESOLUTION|>--- conflicted
+++ resolved
@@ -48,12 +48,9 @@
 import io.netty.handler.codec.http.DefaultHttpContent;
 import io.netty.handler.codec.http.DefaultHttpHeaders;
 import io.netty.handler.codec.http.DefaultHttpResponse;
-<<<<<<< HEAD
 import io.netty.handler.codec.http.HttpHeaderNames;
 import io.netty.handler.codec.http.HttpHeaderValues;
-=======
 import io.netty.handler.codec.http.HttpContent;
->>>>>>> 745aa63a
 import io.netty.handler.codec.http.HttpHeaders;
 import io.netty.handler.codec.http.HttpMessage;
 import io.netty.handler.codec.http.HttpResponse;
@@ -65,11 +62,8 @@
 import java.nio.charset.Charset;
 import java.util.ArrayList;
 import java.util.Arrays;
-<<<<<<< HEAD
 import java.util.Collections;
 import java.util.Comparator;
-=======
->>>>>>> 745aa63a
 import java.util.HashSet;
 import java.util.Iterator;
 import java.util.LinkedList;
@@ -179,8 +173,7 @@
         return delay;
     }
 
-/*
-    static class HackHttpHeaders implements HttpHeaders {
+    static class HackHttpHeaders extends HttpHeaders {
 
         private final HttpHeaders orig;
 
@@ -200,6 +193,11 @@
         }
 
         @Override
+        public List<String> getAll(String name) {
+            return orig.getAll(name);
+        }
+
+        @Override
         public List<Map.Entry<CharSequence, CharSequence>> entries() {
             return orig.entries();
         }
@@ -293,7 +291,7 @@
         @Override
         public String get(String name) {
             return get((CharSequence) name);
-        }
+    }
 
         @Override
         public List<String> getAll(String name) {
@@ -661,8 +659,7 @@
 
         Entry(HeaderValueType<T> decorator, T value) {
             Checks.notNull("decorator", decorator);
-//            assert value == null || decorator.type().isInstance(value) :
-//                    value + " of type " + value.getClass() + " is not a " + decorator.type();
+            Checks.notNull(decorator.name().toString(), value);
             this.decorator = decorator;
             this.value = value;
         }
